/*
 * This Source Code Form is subject to the terms of the Mozilla Public
 * License, v. 2.0. If a copy of the MPL was not distributed with this
 * file, You can obtain one at https://mozilla.org/MPL/2.0/.
 */

use std::{
    fmt,
    ops::{Deref, DerefMut},
};

use crate::{Color, Game, Piece, PieceKind, Score, SmallDisplayTable, Square, Table, Variant};

/// Piece-Square tables copied from [PeSTO](https://www.chessprogramming.org/PeSTO%27s_Evaluation_Function#Source_Code)
#[rustfmt::skip]
const PAWN_MG: Psqt = Psqt::new(PieceKind::Pawn, MG_PIECE_VALUES,[
      0,   0,   0,   0,   0,   0,  0,   0,
     98, 134,  61,  95,  68, 126, 34, -11,
     -6,   7,  26,  31,  65,  56, 25, -20,
    -14,  13,   6,  21,  23,  12, 17, -23,
    -27,  -2,  -5,  12,  17,   6, 10, -25,
    -26,  -4,  -4, -10,   3,   3, 33, -12,
    -35,  -1, -20, -23, -15,  24, 38, -22,
      0,   0,   0,   0,   0,   0,  0,   0,
]);

#[rustfmt::skip]
const PAWN_EG: Psqt = Psqt::new(PieceKind::Pawn, EG_PIECE_VALUES, [
      0,   0,   0,   0,   0,   0,   0,   0,
    178, 173, 158, 134, 147, 132, 165, 187,
     94, 100,  85,  67,  56,  53,  82,  84,
     32,  24,  13,   5,  -2,   4,  17,  17,
     13,   9,  -3,  -7,  -7,  -8,   3,  -1,
      4,   7,  -6,   1,   0,  -5,  -1,  -8,
     13,   8,   8,  10,  13,   0,   2,  -7,
      0,   0,   0,   0,   0,   0,   0,   0,
]);

#[rustfmt::skip]
const KNIGHT_MG: Psqt = Psqt::new(PieceKind::Knight, MG_PIECE_VALUES, [
    -167, -89, -34, -49,  61, -97, -15, -107,
     -73, -41,  72,  36,  23,  62,   7,  -17,
     -47,  60,  37,  65,  84, 129,  73,   44,
      -9,  17,  19,  53,  37,  69,  18,   22,
     -13,   4,  16,  13,  28,  19,  21,   -8,
     -23,  -9,  12,  10,  19,  17,  25,  -16,
     -29, -53, -12,  -3,  -1,  18, -14,  -19,
    -105, -21, -58, -33, -17, -28, -19,  -23,
]);

#[rustfmt::skip]
const KNIGHT_EG: Psqt = Psqt::new(PieceKind::Knight, EG_PIECE_VALUES, [
    -58, -38, -13, -28, -31, -27, -63, -99,
    -25,  -8, -25,  -2,  -9, -25, -24, -52,
    -24, -20,  10,   9,  -1,  -9, -19, -41,
    -17,   3,  22,  22,  22,  11,   8, -18,
    -18,  -6,  16,  25,  16,  17,   4, -18,
    -23,  -3,  -1,  15,  10,  -3, -20, -22,
    -42, -20, -10,  -5,  -2, -20, -23, -44,
    -29, -51, -23, -15, -22, -18, -50, -64,
]);

#[rustfmt::skip]
const BISHOP_MG: Psqt = Psqt::new(PieceKind::Bishop, MG_PIECE_VALUES, [
    -29,   4, -82, -37, -25, -42,   7,  -8,
    -26,  16, -18, -13,  30,  59,  18, -47,
    -16,  37,  43,  40,  35,  50,  37,  -2,
     -4,   5,  19,  50,  37,  37,   7,  -2,
     -6,  13,  13,  26,  34,  12,  10,   4,
      0,  15,  15,  15,  14,  27,  18,  10,
      4,  15,  16,   0,   7,  21,  33,   1,
    -33,  -3, -14, -21, -13, -12, -39, -21,
]);

#[rustfmt::skip]
const BISHOP_EG: Psqt = Psqt::new(PieceKind::Bishop, EG_PIECE_VALUES, [
    -14, -21, -11,  -8, -7,  -9, -17, -24,
     -8,  -4,   7, -12, -3, -13,  -4, -14,
      2,  -8,   0,  -1, -2,   6,   0,   4,
     -3,   9,  12,   9, 14,  10,   3,   2,
     -6,   3,  13,  19,  7,  10,  -3,  -9,
    -12,  -3,   8,  10, 13,   3,  -7, -15,
    -14, -18,  -7,  -1,  4,  -9, -15, -27,
    -23,  -9, -23,  -5, -9, -16,  -5, -17,
]);

#[rustfmt::skip]
const ROOK_MG: Psqt = Psqt::new(PieceKind::Rook, MG_PIECE_VALUES, [
     32,  42,  32,  51, 63,  9,  31,  43,
     27,  32,  58,  62, 80, 67,  26,  44,
     -5,  19,  26,  36, 17, 45,  61,  16,
    -24, -11,   7,  26, 24, 35,  -8, -20,
    -36, -26, -12,  -1,  9, -7,   6, -23,
    -45, -25, -16, -17,  3,  0,  -5, -33,
    -44, -16, -20,  -9, -1, 11,  -6, -71,
    -19, -13,   1,  17, 16,  7, -37, -26,
]);

#[rustfmt::skip]
const ROOK_EG: Psqt = Psqt::new(PieceKind::Rook, EG_PIECE_VALUES, [
    13, 10, 18, 15, 12,  12,   8,   5,
    11, 13, 13, 11, -3,   3,   8,   3,
     7,  7,  7,  5,  4,  -3,  -5,  -3,
     4,  3, 13,  1,  2,   1,  -1,   2,
     3,  5,  8,  4, -5,  -6,  -8, -11,
    -4,  0, -5, -1, -7, -12,  -8, -16,
    -6, -6,  0,  2, -9,  -9, -11,  -3,
    -9,  2,  3, -1, -5, -13,   4, -20,
]);

#[rustfmt::skip]
const QUEEN_MG: Psqt = Psqt::new(PieceKind::Queen, MG_PIECE_VALUES, [
    -28,   0,  29,  12,  59,  44,  43,  45,
    -24, -39,  -5,   1, -16,  57,  28,  54,
    -13, -17,   7,   8,  29,  56,  47,  57,
    -27, -27, -16, -16,  -1,  17,  -2,   1,
     -9, -26,  -9, -10,  -2,  -4,   3,  -3,
    -14,   2, -11,  -2,  -5,   2,  14,   5,
    -35,  -8,  11,   2,   8,  15,  -3,   1,
     -1, -18,  -9,  10, -15, -25, -31, -50,
]);

#[rustfmt::skip]
const QUEEN_EG: Psqt = Psqt::new(PieceKind::Queen, EG_PIECE_VALUES, [
     -9,  22,  22,  27,  27,  19,  10,  20,
    -17,  20,  32,  41,  58,  25,  30,   0,
    -20,   6,   9,  49,  47,  35,  19,   9,
      3,  22,  24,  45,  57,  40,  57,  36,
    -18,  28,  19,  47,  31,  34,  39,  23,
    -16, -27,  15,   6,   9,  17,  10,   5,
    -22, -23, -30, -16, -16, -23, -36, -32,
    -33, -28, -22, -43,  -5, -32, -20, -41,
]);

#[rustfmt::skip]
const KING_MG: Psqt = Psqt::new(PieceKind::King, MG_PIECE_VALUES, [
    -65,  23,  16, -15, -56, -34,   2,  13,
     29,  -1, -20,  -7,  -8,  -4, -38, -29,
     -9,  24,   2, -16, -20,   6,  22, -22,
    -17, -20, -12, -27, -30, -25, -14, -36,
    -49,  -1, -27, -39, -46, -44, -33, -51,
    -14, -14, -22, -46, -44, -30, -15, -27,
      1,   7,  -8, -64, -43, -16,   9,   8,
    -15,  36,  12, -54,   8, -28,  24,  14,
]);

#[rustfmt::skip]
const KING_EG: Psqt = Psqt::new(PieceKind::King, EG_PIECE_VALUES, [
    -74, -35, -18, -18, -11,  15,   4, -17,
    -12,  17,  14,  17,  17,  38,  23,  11,
     10,  17,  23,  15,  20,  45,  44,  13,
     -8,  22,  24,  27,  26,  33,  26,   3,
    -18,  -4,  21,  24,  27,  23,   9, -11,
    -19,  -3,  11,  21,  23,  16,   7,  -9,
    -27, -11,   4,  13,  14,   4,  -5, -17,
    -53, -34, -21, -11, -28, -14, -24, -43
]);

/// Piece values copied from [PeSTO](https://www.chessprogramming.org/PeSTO%27s_Evaluation_Function#Source_Code)
const MG_PIECE_VALUES: [i32; PieceKind::COUNT] = [82, 337, 365, 477, 1025, 0];
const EG_PIECE_VALUES: [i32; PieceKind::COUNT] = [94, 281, 297, 512, 936, 0];
const GAME_PHASE_INC: [i32; Piece::COUNT] = [
    0, 1, 1, 2, 4, 0, // White
    0, 1, 1, 2, 4, 0, // Black
];

#[derive(Debug, PartialEq, Eq, Clone, Copy)]
pub struct Evaluator {}

impl Evaluator {
    /// Evaluate the current position.
    ///
    /// Internally uses [PeSTO's evaluation function](https://www.chessprogramming.org/PeSTO%27s_Evaluation_Function#Source_Code).
    #[inline(always)]
    pub fn eval_for<V: Variant>(game: &Game<V>, color: Color) -> Score {
        let mut mg = [Score::DRAW; Color::COUNT];
        let mut eg = [Score::DRAW; Color::COUNT];
        let mut phase = 0;

        // Evaluate each piece
        for (square, piece) in game.iter() {
            let (mg_psqt, eg_psqt) = Psqt::evals(piece, square);
            mg[piece.color()] += mg_psqt;
            eg[piece.color()] += eg_psqt;
            phase += GAME_PHASE_INC[piece];
        }

<<<<<<< HEAD
    /// Evaluate this position from `color`'s perspective.
    ///
    /// A positive/high number is good for the `color`, while a negative number is better for the opponent.
    /// A score of 0 is considered equal.
    #[inline(always)]
    pub fn eval_for(&self, color: Color) -> Score {
        self.evals.0.lerp(self.evals.1, self.endgame_weight()) * color
=======
        // Tapered eval
        let mg_score = mg[color] - mg[color.opponent()];
        let eg_score = eg[color] - eg[color.opponent()];
        let mg_phase = phase.min(24); // in case of early promotion
        let eg_phase = 24 - mg_phase;

        // Interpolate the score
        (mg_score * mg_phase + eg_score * eg_phase) / 24
>>>>>>> 76fc002a
    }

    /// Divides the original material value of the board by the current material value, yielding an `i32` in the range `[0, 100]`
    ///
    /// Lower numbers are closer to the beginning of the game. Higher numbers are closer to the end of the game.
    ///
<<<<<<< HEAD
    /// The King is ignored when performing this calculation.
    #[inline(always)]
    pub fn endgame_weight(&self) -> u8 {
        let remaining = V::INITIAL_MATERIAL_VALUE - self.material_remaining();
        ((remaining * 100 / V::INITIAL_MATERIAL_VALUE * 100) / 100) as u8
    }

    /// Returns the current mid-game and end-game evaluations.
    #[inline(always)]
    pub fn evals(&self) -> (Score, Score) {
        self.evals
    }

    /// Called when a piece is placed on a square to update the eval of the board.
    #[inline(always)]
    pub(crate) fn piece_placed(&mut self, piece: Piece, square: Square) {
        let color = piece.color();

        self.material[color] += piece.kind().value();

        // Update PSQT contributions
        let (mg, eg) = Psqt::evals(piece, square);
        self.evals.0 += mg * color;
        self.evals.1 += eg * color;
    }

    /// Called when a piece is removed from a square to update the eval of the board.
    #[inline(always)]
    pub(crate) fn piece_taken(&mut self, piece: Piece, square: Square) {
        let color = piece.color();

        self.material[piece.color()] -= piece.kind().value();

        // Update PSQT contributions
        let (mg, eg) = Psqt::evals(piece, square);
        self.evals.0 -= mg * color;
        self.evals.1 -= eg * color;
=======
    /// The King and Pawns are ignored when performing this calculation.
    #[inline(always)]
    pub fn endgame_weight<V: Variant>(game: &Game<V>) -> i32 {
        let mut phase = 0;
        for (_, piece) in game.iter() {
            phase += GAME_PHASE_INC[piece];
        }

        100 - ((phase * 100 / 24 * 100) / 100)
>>>>>>> 76fc002a
    }

    /*
    /// Counts the material value of all pieces on the board
    ///
    /// The King is not included in this count
    #[inline(always)]
    pub fn material(&self) -> i32 {
        self.material[Color::White.index()] + self.material[Color::Black.index()]
    }
     */
}

/// A [Piece-Square Table](https://www.chessprogramming.org/Piece-Square_Tables) for use in evaluation.
#[derive(Debug, Clone, Copy)]
pub struct Psqt(Table<Score>);

impl Psqt {
    /// Fetch the mid-game and end-game evaluations for a `piece` at `square`.
    #[inline(always)]
    pub fn evals(piece: Piece, square: Square) -> (Score, Score) {
        let (mg, eg) = Self::get_tables_for(piece.kind());

        // Get the rank-relative square for this piece
        let square = square.rank_relative_to(piece.color());

        (mg.get(square), eg.get(square))
    }

    /// Fetch the Piece-Square Tables (middle-game and end-game) for the provided [`PieceKind`].
    #[inline(always)]
    pub fn get_tables_for<'a>(kind: PieceKind) -> (&'a Self, &'a Self) {
        match kind {
            PieceKind::Pawn => (&PAWN_MG, &PAWN_EG),
            PieceKind::Knight => (&KNIGHT_MG, &KNIGHT_EG),
            PieceKind::Bishop => (&BISHOP_MG, &BISHOP_EG),
            PieceKind::Rook => (&ROOK_MG, &ROOK_EG),
            PieceKind::Queen => (&QUEEN_MG, &QUEEN_EG),
            PieceKind::King => (&KING_MG, &KING_EG),
        }
    }

    /// Creates a new [`Psqt`] for the provided [`PieceKind`] and array of values.
    const fn new(
        kind: PieceKind,
        piece_values: [i32; PieceKind::COUNT],
        psqt: [i32; Square::COUNT],
    ) -> Self {
        let mut flipped = [Score::DRAW; Square::COUNT];

        let mut i = 0;
        while i < psqt.len() {
            // Flip the rank, not the file, so it can be used from White's perspective without modification
            // Also add in the value of this piece
<<<<<<< HEAD
            flipped[i] = Score::from_int(psqt[i ^ 56] + kind.value());
=======
            flipped[i] = Score::new(psqt[i ^ 56] + piece_values[kind.index()]);
>>>>>>> 76fc002a
            // flipped[i] = value_of(kind); // Functions like a material-only eval
            i += 1;
        }

        Self(Table::new(flipped))
    }

    /// Get the value of this PSQT at the provided square.
    #[inline(always)]
    pub const fn get(&self, square: Square) -> Score {
        *self.0.get(square)
    }

    /// Get the value of this PSQT at the provided square, relative to `color`.
    #[inline(always)]
    pub const fn get_relative(&self, square: Square, color: Color) -> Score {
        self.get(square.rank_relative_to(color))
    }
}

impl Deref for Psqt {
    type Target = Table<Score>;
    /// A [`Psqt`] dereferences to its inner [`Table`].
    #[inline(always)]
    fn deref(&self) -> &Self::Target {
        &self.0
    }
}

impl DerefMut for Psqt {
    /// A [`Psqt`] dereferences to its inner [`Table`].
    #[inline(always)]
    fn deref_mut(&mut self) -> &mut Self::Target {
        &mut self.0
    }
}

impl fmt::Display for Psqt {
    /// Printing a [`Psqt`] will display it in the same way it is written in the code (White's perspective).
    ///
    /// If the alternate formatter is used (`#`), it will print as if from Black's perspective.
    fn fmt(&self, f: &mut std::fmt::Formatter<'_>) -> std::fmt::Result {
        let color = Color::from_bool(f.alternate());
        let table = SmallDisplayTable::from_fn(|sq| [self.get_relative(sq, color)]);
        write!(f, "{table:>3}")
    }
}

#[cfg(test)]
mod tests {
    use super::*;

    #[test]
    fn test_eval_is_correct_for_colors() {
        // Over every possible square
        for square in Square::iter() {
            // For every piece
            for kind in PieceKind::all() {
                // Assert that White's PSQT eval is equal to Black's equivalent PSQT eval
                let white = Psqt::evals(Piece::new(Color::White, kind), square);
                let black = Psqt::evals(
                    Piece::new(Color::Black, kind),
                    square.rank_relative_to(Color::Black),
                );

                assert_eq!(
                    white,
                    black,
                    "{} on {square}: {white:?} (white) != {black:?} (black)",
                    kind.name()
                );
            }
        }
    }
}<|MERGE_RESOLUTION|>--- conflicted
+++ resolved
@@ -185,15 +185,6 @@
             phase += GAME_PHASE_INC[piece];
         }
 
-<<<<<<< HEAD
-    /// Evaluate this position from `color`'s perspective.
-    ///
-    /// A positive/high number is good for the `color`, while a negative number is better for the opponent.
-    /// A score of 0 is considered equal.
-    #[inline(always)]
-    pub fn eval_for(&self, color: Color) -> Score {
-        self.evals.0.lerp(self.evals.1, self.endgame_weight()) * color
-=======
         // Tapered eval
         let mg_score = mg[color] - mg[color.opponent()];
         let eg_score = eg[color] - eg[color.opponent()];
@@ -202,62 +193,21 @@
 
         // Interpolate the score
         (mg_score * mg_phase + eg_score * eg_phase) / 24
->>>>>>> 76fc002a
     }
 
     /// Divides the original material value of the board by the current material value, yielding an `i32` in the range `[0, 100]`
     ///
     /// Lower numbers are closer to the beginning of the game. Higher numbers are closer to the end of the game.
     ///
-<<<<<<< HEAD
-    /// The King is ignored when performing this calculation.
-    #[inline(always)]
-    pub fn endgame_weight(&self) -> u8 {
-        let remaining = V::INITIAL_MATERIAL_VALUE - self.material_remaining();
-        ((remaining * 100 / V::INITIAL_MATERIAL_VALUE * 100) / 100) as u8
-    }
-
-    /// Returns the current mid-game and end-game evaluations.
-    #[inline(always)]
-    pub fn evals(&self) -> (Score, Score) {
-        self.evals
-    }
-
-    /// Called when a piece is placed on a square to update the eval of the board.
-    #[inline(always)]
-    pub(crate) fn piece_placed(&mut self, piece: Piece, square: Square) {
-        let color = piece.color();
-
-        self.material[color] += piece.kind().value();
-
-        // Update PSQT contributions
-        let (mg, eg) = Psqt::evals(piece, square);
-        self.evals.0 += mg * color;
-        self.evals.1 += eg * color;
-    }
-
-    /// Called when a piece is removed from a square to update the eval of the board.
-    #[inline(always)]
-    pub(crate) fn piece_taken(&mut self, piece: Piece, square: Square) {
-        let color = piece.color();
-
-        self.material[piece.color()] -= piece.kind().value();
-
-        // Update PSQT contributions
-        let (mg, eg) = Psqt::evals(piece, square);
-        self.evals.0 -= mg * color;
-        self.evals.1 -= eg * color;
-=======
     /// The King and Pawns are ignored when performing this calculation.
     #[inline(always)]
-    pub fn endgame_weight<V: Variant>(game: &Game<V>) -> i32 {
+    pub fn endgame_weight<V: Variant>(game: &Game<V>) -> u8 {
         let mut phase = 0;
         for (_, piece) in game.iter() {
             phase += GAME_PHASE_INC[piece];
         }
 
-        100 - ((phase * 100 / 24 * 100) / 100)
->>>>>>> 76fc002a
+        (100 - ((phase * 100 / 24 * 100) / 100)) as u8
     }
 
     /*
@@ -312,11 +262,7 @@
         while i < psqt.len() {
             // Flip the rank, not the file, so it can be used from White's perspective without modification
             // Also add in the value of this piece
-<<<<<<< HEAD
-            flipped[i] = Score::from_int(psqt[i ^ 56] + kind.value());
-=======
-            flipped[i] = Score::new(psqt[i ^ 56] + piece_values[kind.index()]);
->>>>>>> 76fc002a
+            flipped[i] = Score::from_int(psqt[i ^ 56] + piece_values[kind.index()]);
             // flipped[i] = value_of(kind); // Functions like a material-only eval
             i += 1;
         }
