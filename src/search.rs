--- conflicted
+++ resolved
@@ -591,14 +591,9 @@
                  * Late Move Reductions: https://www.chessprogramming.org/Late_Move_Reductions
                  ****************************************************************************************************/
                 if depth >= MIN_LMR_DEPTH && i >= MIN_LMR_MOVES {
-<<<<<<< HEAD
-                    // By default, LMR reduces by a depth of 2 ply.
-                    let mut lmr_reduction = 2;
-=======
                     // Base LMR reduction increases as we go higher in depth and/or make more moves
                     let mut lmr_reduction =
                         (LMR_OFFSET + (depth as f32).ln() * (i as f32).ln() / LMR_DIVISOR) as u8;
->>>>>>> d6c3c70d
 
                     // Increase/decrease the reduction based on current conditions
                     // lmr_reduction += something;
