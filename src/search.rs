/*
 * This Source Code Form is subject to the terms of the Mozilla Public
 * License, v. 2.0. If a copy of the MPL was not distributed with this
 * file, You can obtain one at https://mozilla.org/MPL/2.0/.
 */

use std::{
    fmt,
    marker::PhantomData,
    ops::Neg,
    sync::{
        atomic::{AtomicBool, Ordering},
        Arc,
    },
    time::{Duration, Instant},
};

use arrayvec::ArrayVec;
use thiserror::Error;
use uci_parser::{UciInfo, UciResponse, UciSearchOptions};

use crate::{
    tune, Color, Game, HistoryTable, LogLevel, Move, MoveList, MovePicker, Piece, PieceKind, Ply,
    Position, ProbeResult, Score, TTable, TTableEntry, Variant, ZobristKey, MAX_NUM_MOVES,
};

/// Reasons that a search can be cancelled.
#[derive(Error, Debug, Clone, Copy, PartialEq, Eq)]
enum SearchCancelled {
    /// Search ran out of time.
    ///
    /// Contains the amount of time since the timeout was exceeded.
    #[error("Exceeded hard timeout of {0:?} by {1:?}")]
    HardTimeout(Duration, Duration),

    /// Met or exceeded the maximum number of nodes allowed.
    ///
    /// Contains the number of nodes past the allowance that were searched.
    #[error("Exceeded node allowance by {0}")]
    MaxNodes(u64),

    /// Stopped by an external factor
    #[error("Atomic flag was flipped")]
    Stopped,
}

/// A marker trait for the types of nodes encountered during search.
///
/// Credit to Cosmo, author of Viridithas,
/// for the idea of using a const generic trait for this.
trait NodeType {
    /// Is this node the first searched?
    const ROOT: bool;

    /// Is this node a PV node?
    const PV: bool;
}

/// First node searched.
struct RootNode;
impl NodeType for RootNode {
    const ROOT: bool = true;
    const PV: bool = true;
}

/// A node on the principal variation, searched with a non-null window.
struct PvNode;
impl NodeType for PvNode {
    const ROOT: bool = false;
    const PV: bool = true;
}

/// A node not on the principal variation, searched with a null window.
struct NonPvNode;
impl NodeType for NonPvNode {
    const ROOT: bool = false;
    const PV: bool = false;
}

/// Represents the best sequence of moves found during a search.
#[derive(Debug, Clone, PartialEq, Eq, Hash)]
pub struct PrincipalVariation(ArrayVec<Move, { Ply::MAX.plies() as usize }>);

impl PrincipalVariation {
    /// An empty PV.
    const EMPTY: Self = Self(ArrayVec::new_const());

    /// Clears the moves of `self`.
    #[inline(always)]
    fn clear(&mut self) {
        self.0.clear();
    }

    /// Extend the contents of `self` with `mv` and the contents of `other`.
    ///
    /// # Panics
    ///
    /// Will panic if `mv` and `other` are longer than `self`'s capacity.
    #[inline(always)]
    fn extend(&mut self, mv: Move, other: &Self) {
        self.clear();
        self.0.push(mv);
        self.0
            .try_extend_from_slice(&other.0)
            .unwrap_or_else(|err| {
                panic!(
                    "{err}: Attempted to exceed PV capacity of {} pushing {mv:?} and {:?}",
                    Ply::MAX,
                    &other.0
                );
            });
    }
}

impl Default for PrincipalVariation {
    #[inline(always)]
    fn default() -> Self {
        Self::EMPTY
    }
}

/// Bounds within an alpha-beta search.
#[derive(Debug, Clone, Copy, PartialEq, Eq)]
pub struct SearchBounds {
    /// Lower bound.
    ///
    /// We are guaranteed a score that is AT LEAST `alpha`.
    /// During search, if no move can raise `alpha`, we are said to have "failed low."
    ///
    /// On a fail-low, we do not have a "best move."
    pub alpha: Score,

    /// Upper bound.
    ///
    /// Our opponent is guaranteed a score that is AT MOST `beta`.
    /// During search, if a move scores higher than `beta`, we are said to have "failed high."
    ///
    /// On a fail-high, the branch is pruned, since our opponent has a better move to play earlier in the tree,
    /// which would make this position unreachable for us.
    pub beta: Score,
}

impl SearchBounds {
    /// Create a new [`SearchBounds`] from the provided `alpha` and `beta` values.
    #[inline(always)]
    const fn new(alpha: Score, beta: Score) -> Self {
        Self { alpha, beta }
    }

    /// Create a "null window" around `alpha`.
    #[inline(always)]
    fn null_alpha(self) -> Self {
        Self::new(self.alpha, self.alpha + 1)
    }

    /// Create a "null window" around `beta`.
    #[inline(always)]
    fn null_beta(self) -> Self {
        Self::new(self.beta - 1, self.beta)
    }
}

impl Neg for SearchBounds {
    type Output = Self;
    /// Negating a [`SearchBounds`] swaps the `alpha` and `beta` fields and negates them both.
    #[inline(always)]
    fn neg(self) -> Self::Output {
        Self {
            alpha: -self.beta,
            beta: -self.alpha,
        }
    }
}

impl Default for SearchBounds {
    /// Default [`SearchBounds`] are a `(-infinity, infinity)`.
    #[inline(always)]
    fn default() -> Self {
        Self::new(-Score::INF, Score::INF)
    }
}

/// Represents a window around a search result to act as our a/b bounds.
#[derive(Debug)]
struct AspirationWindow {
    /// Bounds of this search window
    bounds: SearchBounds,

    /// Number of times that a score has been returned above beta.
    beta_fails: i32,

    /// Number of times that a score has been returned below alpha.
    alpha_fails: i32,
}

impl AspirationWindow {
    /// Returns a delta value to change window's size.
    ///
    /// The value will differ depending on `depth`, with higher depths producing narrower windows.
    #[inline(always)]
    fn delta(depth: Ply) -> Score {
        let initial_delta = tune::initial_aspiration_window_delta!();

        let min_delta = tune::min_aspiration_window_delta!();

        // Gradually decrease the window size from `8*init` to `min`
        Score::from(((initial_delta << 3) / depth.plies()).max(min_delta))
    }

    /// Creates a new [`AspirationWindow`] centered around `score`.
    #[inline(always)]
    fn new(score: Score, depth: Ply) -> Self {
        // If the score is mate, we expect search results to fluctuate, so set the windows to infinite.
        // Also, we only want to use aspiration windows after certain depths, so check that, too.
        let bounds = if depth < tune::min_aspiration_window_depth!() || score.is_mate() {
            SearchBounds::default()
        } else {
            // Otherwise we build a window around the provided score.
            let delta = Self::delta(depth);
            SearchBounds::new(
                score.saturating_sub(delta).max(-Score::INF),
                score.saturating_add(delta).min(Score::INF),
            )
        };

        Self {
            bounds,
            alpha_fails: 0,
            beta_fails: 0,
        }
    }

    /// Widens the window's `alpha` bound, expanding it downwards.
    ///
    /// This also resets the `beta` bound to `(alpha + beta) / 2`
    #[inline(always)]
    fn widen_down(&mut self, score: Score, depth: Ply) {
        // Compute a gradually-increasing delta
        let delta = Self::delta(depth).saturating_mul(Score::from(1 << (self.alpha_fails + 1)));

        // By convention, we widen both bounds on a fail low.
        self.bounds.beta =
            ((self.bounds.alpha.saturating_add(self.bounds.beta)) / 2).min(Score::INF);
        self.bounds.alpha = score.saturating_sub(delta).max(-Score::INF);

        // Increase number of failures
        self.alpha_fails += 1;
    }

    /// Widens the window's `beta` bound, expanding it upwards.
    #[inline(always)]
    fn widen_up(&mut self, score: Score, depth: Ply) {
        // Compute a gradually-increasing delta
        let delta = Self::delta(depth).saturating_mul(Score::from(1 << (self.beta_fails + 1)));

        // Widen the beta bound
        self.bounds.beta = score.saturating_add(delta).min(Score::INF);

        // Increase number of failures
        self.beta_fails += 1;
    }

    /// Returns `true` if `score` fails low, meaning it is below `alpha` and the window must be expanded downwards.
    #[inline(always)]
    fn fails_low(&self, score: Score) -> bool {
        self.bounds.alpha > -Score::INF && score <= self.bounds.alpha
    }

    /// Returns `true` if `score` fails high, meaning it is above `beta` and the window must be expanded upwards.
    #[inline(always)]
    fn fails_high(&self, score: Score) -> bool {
        self.bounds.beta < Score::INF && score >= self.bounds.beta
    }
}

/// The result of a search, containing the best move found, score, and total nodes searched.
#[derive(Debug, Clone, PartialEq, Eq, Hash)]
pub struct SearchResult {
    /// Number of nodes searched.
    pub nodes: u64,

    /// Evaluation of the position after `bestmove` is made.
    pub score: Score,

    /// The depth of the search that produced this result.
    pub depth: Ply,

    /// The maximum depth (ply) reached during this search.
    pub seldepth: Ply,

    /// Principal variation during this search.
    ///
    /// The first entry of this field represents the "best move" found during the search.
    pub pv: PrincipalVariation,
}

impl SearchResult {
    /// Fetch the first move in this PV, it one exists.
    #[inline(always)]
    fn bestmove(&self) -> Option<Move> {
        self.pv.0.first().copied()
    }
}

impl Default for SearchResult {
    /// A default search result should initialize to a *very bad* value,
    /// since there isn't a move to play.
    #[inline(always)]
    fn default() -> Self {
        Self {
            nodes: 0,
            score: -Score::INF,
            depth: Ply::ONE,
            seldepth: Ply::ZERO,
            pv: PrincipalVariation::EMPTY,
        }
    }
}

/// Configuration variables for executing a [`Search`].
#[derive(Debug, Clone, Copy)]
pub struct SearchConfig {
    /// Maximum depth to execute the search.
    pub max_depth: Ply,

    /// Node allowance.
    ///
    /// If the search exceeds this many nodes, it will exit as quickly as possible.
    pub max_nodes: u64,

    /// Start time of the search.
    pub starttime: Instant,

    /// Soft limit on search time.
    ///
    /// During iterative deepening, if a search concludes and this timeout is exceeded,
    /// the entire search will exit, since there probably isn't enough time remaining
    /// to conduct a search at a deeper depth.
    pub soft_timeout: Duration,

    /// Hard limit on search time.
    ///
    /// During *any* point in the search, if this limit is exceeded, the search will cancel.
    pub hard_timeout: Duration,
}

impl SearchConfig {
    /// Constructs a new [`SearchConfig`] from the provided UCI options and game.
    ///
    /// The [`Game`] is used to determine side to move, and other factors when computing the soft/hard timeouts.
    pub fn new<V: Variant>(options: UciSearchOptions, game: &Game<V>, overhead: Duration) -> Self {
        let mut config = Self::default();

        // If supplied, set the max depth / node allowance
        if let Some(depth) = options.depth {
            config.max_depth = Ply::new(depth as i32);
        }

        if let Some(nodes) = options.nodes {
            config.max_nodes = nodes as u64;
        }

        // If `movetime` was supplied, search that long.
        if let Some(movetime) = options.movetime {
            config.hard_timeout = movetime;
            config.soft_timeout = movetime;
        } else {
            // Otherwise, search based on time remaining and increment
            let (remaining, inc) = if game.side_to_move().is_white() {
                (options.wtime, options.winc)
            } else {
                (options.btime, options.binc)
            };

            // Only calculate timeouts if a time was provided
            if let Some(remaining) = remaining {
                let inc = inc.unwrap_or(Duration::ZERO) / tune::time_inc_divisor!();

                // Subtract the move overhead *before* computing timeouts, clamping to 0 if we've "ran out" of time.
                let overhead = overhead.min(remaining / 2);
                let remaining = remaining.saturating_sub(overhead);

                // Don't exceed time limit with increment.
                config.soft_timeout =
                    remaining.min(remaining / tune::soft_timeout_divisor!() + inc);
                config.hard_timeout = remaining / tune::hard_timeout_divisor!();
            }
        }

        config
    }
}

impl Default for SearchConfig {
    /// A default [`SearchConfig`] will permit an "infinite" search.
    ///
    /// The word "infinite" is quoted here because the actual defaults are the `::MAX` values for each field.
    #[inline(always)]
    fn default() -> Self {
        Self {
            max_depth: Ply::MAX,
            max_nodes: u64::MAX,
            starttime: Instant::now(),
            soft_timeout: Duration::MAX,
            hard_timeout: Duration::MAX,
        }
    }
}

/// Parameters for the various features used to enhance the efficiency of a search.
#[derive(Debug, Clone, Copy, PartialEq)]
pub struct SearchParameters {
    /// Minium depth at which null move pruning can be applied.
    min_nmp_depth: Ply,

    /// Value to subtract from `depth` when applying null move pruning.
    nmp_reduction: Ply,

    /// Maximum depth at which to apply reverse futility pruning.
    max_rfp_depth: Ply,

    /// Maximum depth at which to apply late move pruning.
    max_lmp_depth: Ply,

    /// Minimum depth at which to apply late move reductions.
    min_lmr_depth: Ply,

    /// Minimum moves that must be made before late move reductions can be applied.
    min_lmr_moves: usize,

    /// Base value in the LMR formula.
    lmr_offset: f32,

    /// Divisor in the LMR formula.
    lmr_divisor: f32,

    /// Value to multiply depth by when computing history scores.
    history_multiplier: Score,

    /// Value to subtract from a history score at a given depth.
    history_offset: Score,

    /// Safety margin when applying reverse futility pruning.
    rfp_margin: Score,

    /// Depth to extend by if the position is in check.
    check_extensions_depth: Ply,

    /// Maximum depth at which razoring can be performed.
    max_razoring_depth: Ply,

    /// Multiplier for the LMP formula.
    lmp_multiplier: usize,

    /// Divisor for the LMP formula.
    lmp_divisor: usize,

    /// Minimum depth at which IIR can be applied.
    min_iir_depth: Ply,

    /// Minimum depth at which IID can be applied.
    min_iid_depth: Ply,

    /// Offset to subtract from depth during IID.
    iid_offset: Ply,

    /// Pre-computed table for Late Move Reduction values.
    lmr_table: [[i32; MAX_NUM_MOVES]; Ply::MAX.plies() as usize + 1],
}

impl Default for SearchParameters {
    fn default() -> Self {
        let lmr_offset = tune::lmr_offset!();
        let lmr_divisor = tune::lmr_divisor!();

        // Initialize the table for Late Move Reductions, so that we don't need redo the floating-point arithmetic constantly.
        let mut lmr_table = [[0; MAX_NUM_MOVES]; Ply::MAX.plies() as usize + 1];
        for (depth, entry) in lmr_table.iter_mut().enumerate().skip(1) {
            for (moves_made, reduction) in entry.iter_mut().enumerate() {
                let d = (depth as f32).ln();
                let m = (moves_made as f32).ln();
                let r = lmr_offset + d * m / lmr_divisor;
                *reduction = r as i32;
            }
        }

        Self {
            min_nmp_depth: Ply::from_raw(tune::min_nmp_depth!()),
            nmp_reduction: Ply::from_raw(tune::nmp_reduction!()),
            max_rfp_depth: Ply::from_raw(tune::max_rfp_depth!()),
            max_lmp_depth: Ply::from_raw(tune::max_lmp_depth!()),
            min_lmr_depth: Ply::from_raw(tune::min_lmr_depth!()),
            min_lmr_moves: tune::min_lmr_moves!(),
            lmr_offset,
            lmr_divisor,
            history_multiplier: Score::new(tune::history_multiplier!()),
            history_offset: Score::new(tune::history_offset!()),
            rfp_margin: Score::new(tune::rfp_margin!()),
            check_extensions_depth: Ply::from_raw(tune::check_extensions_depth!()),
            max_razoring_depth: Ply::from_raw(tune::max_razoring_depth!()),
            lmp_multiplier: tune::lmp_multiplier!(),
            lmp_divisor: tune::lmp_divisor!(),
            min_iir_depth: Ply::from_raw(tune::min_iir_depth!()),
            min_iid_depth: Ply::from_raw(tune::min_iid_depth!()),
            iid_offset: Ply::from_raw(tune::iid_offset!()),
            lmr_table,
        }
    }
}

/// Parameters for the various features used to enhance the efficiency of a search.
#[derive(Debug, Default, Clone, Copy, PartialEq)]
pub struct SearchStats {
    /// Number of moves searched until a beta cutoff occurred during the a/b search.
    ///
    /// This is cumulative, and is increased by `moves_made` on every beta cutoff.
    beta_cutoff_indices: usize,

    /// Number of beta cutoffs that occurred during the a/b search.
    num_beta_cutoffs: usize,

    /// Number of moves searched until a beta cutoff occurred during the quiescent search.
    ///
    /// This is cumulative, and is increased by `moves_made` on every beta cutoff.
    qs_beta_cutoff_indices: usize,

    /// Number of beta cutoffs that occurred during the quiescent search.
    qs_num_beta_cutoffs: usize,

    /// Number of null moves made in attempts to perform NMP.
    nmp_attempts: usize,

    /// Number of times NMP succeeded in producing a cutoff.
    nmp_cutoffs: usize,

    /// Number of nodes searched in qsearch.
    qs_nodes: usize,

    // Number of nodes searched with a zero-window within the a/b search.
    zw_nodes: usize,

    // Number of nodes searched with a zero-window within the quiescent search.
    zw_qs_nodes: usize,
}

/// Executes a search on a game of chess.
pub struct Search<'a, Log, V> {
    /// An atomic flag to determine if the search should be cancelled at any time.
    ///
    /// If this is ever `false`, the search must exit as soon as possible.
    is_searching: Arc<AtomicBool>,

    /// Configuration variables for this instance of the search.
    config: SearchConfig,

    /// Essential information collected that is returned at the conclusion of the search.
    result: SearchResult,

    /// Non-essential information collected during the search.
    ///
    /// This information is printed when the `debug` UCI option is set.
    stats: SearchStats,

    /// Previous positions encountered during search.
    prev_positions: Vec<Position>,

    /// Transposition table used to cache information during search.
    ttable: &'a mut TTable,

    /// Storage for moves that cause a beta-cutoff during search.
    history: &'a mut HistoryTable,

    /// Parameters for search features like pruning, extensions, etc.
    params: SearchParameters,

    /// Marker for what variant of Chess is being played.
    variant: PhantomData<V>,

    /// Marker for the level of logging to print.
    log: PhantomData<Log>,
}

impl<'a, Log: LogLevel, V: Variant> Search<'a, Log, V> {
    /// Construct a new [`Search`] instance to execute.
    #[inline(always)]
    pub fn new(
        is_searching: Arc<AtomicBool>,
        config: SearchConfig,
        prev_positions: Vec<Position>,
        ttable: &'a mut TTable,
        history: &'a mut HistoryTable,
        params: SearchParameters,
    ) -> Self {
        Self {
            is_searching,
            config,
            prev_positions,
            ttable,
            history,
            params,
            result: SearchResult::default(),
            stats: SearchStats::default(),
            variant: PhantomData,
            log: PhantomData,
        }
    }

    /// Start the search on the supplied [`Game`], returning a [`SearchResult`].
    ///
    /// This is the entrypoint of the search, and prints UCI info before starting iterative deepening.
    /// and concluding by sending the `bestmove` message and exiting.
    #[inline(always)]
    pub fn start(mut self, game: &Game<V>) -> SearchResult {
        if Log::DEBUG {
            self.send_string(format!("Starting search on {:?}", game.to_fen()));

            let soft = self.config.soft_timeout;
            let hard = self.config.hard_timeout;
            let nodes = self.config.max_nodes;
            let depth = self.config.max_depth;

            if soft < Duration::MAX {
                self.send_string(format!("Soft timeout := {soft:?}"));
            }
            if hard < Duration::MAX {
                self.send_string(format!("Hard timeout := {hard:?}"));
            }
            if nodes < u64::MAX {
                self.send_string(format!("Max nodes := {nodes} nodes"));
            }
            if depth < Ply::MAX {
                self.send_string(format!("Max depth := {depth}"));
            }
        }

        // Get the legal moves at the root, so we can ensure that there is at least one move we can play.
        let moves = game.get_legal_moves();

        // Get the search result, exiting early if possible.
        match moves.len() {
            // If no legal moves available, the game is over, so return immediately.
            0 => {
                // It's either a draw or a checkmate
                self.result.score = -Score::MATE * game.is_in_check();
                self.result.nodes += 1;

                if Log::DEBUG {
                    self.send_string(format!(
                        "Position {:?} has no legal moves available, evaluated at {}",
                        game.to_fen(),
                        self.result.score.into_uci(),
                    ));
                }
            }

            /*
            // If only 1 legal move available, it is forced, so don't waste time on a full search.
            1 => {
                // Get a quick, albeit poor, evaluation of the position.
                // TODO: Replace this with a call to qsearch?
                self.result.score = game.eval();
                self.result.nodes += 1;

                // Append the only legal move to the PV
                let bestmove = moves[0];
                self.result.pv.0.push(bestmove);

                if Log::DEBUG {
                    self.send_string(format!(
                        "Position {:?} has only one legal move available ({bestmove}), evaluated at {}",
                        game.to_fen(),
                        self.result.score.into_uci(),
                    ));
                }
            }
             */
            // Otherwise, start a search like normal.
            _ => self.iterative_deepening(game),
        }

        // Sanity check: If no bestmove, but there is a legal move, update bestmove.
        if self.result.bestmove().is_none() {
            if let Some(first) = moves.first().copied() {
                self.result.pv.0.push(first);
                self.result.score = game.eval();
            }
        }

        // Search has ended; send bestmove
        if Log::INFO {
            self.send_search_info(); // UCI spec states to send one last `info` before `bestmove`.

            // Debug info about the termination of the search.
            if Log::DEBUG {
                if let Err(reason) = self.search_cancelled() {
                    if let Some(bestmove) = self.result.bestmove() {
                        self.send_string(format!(
                        "Search cancelled during depth {} while evaluating {} with score {}. Reason: {reason}",
                        self.result.depth,
                        V::fmt_move(bestmove),
                        self.result.score,
                    ));
                    } else {
                        self.send_string(format!(
                        "Search cancelled during depth {} with score {} and no bestmove. Reason: {reason}",
                        self.result.depth, self.result.score,
                    ));
                    }
                }

                let hits = self.ttable.hits;
                let reads = self.ttable.reads;
                let writes = self.ttable.writes;
                let hit_rate = (hits as f32 / reads as f32 * 100.0).min(0.0);
                let collisions = self.ttable.collisions;
                let info = format!("TT stats: {hits} hits / {reads} reads ({hit_rate:.2}% hit rate), {writes} writes, {collisions} collisions");
                self.send_string(info);

                // Send search stats
                let ebf = (self.result.nodes as f32).powf(1.0 / self.result.depth.plies() as f32);
                self.send_string(format!("branching factor: {ebf:.2}"));

                let ab_bci =
                    self.stats.beta_cutoff_indices as f32 / self.stats.num_beta_cutoffs as f32;
                self.send_string(format!("avg beta cutoff index (AB): {ab_bci:.2}"));

                let qs_bci = self.stats.qs_beta_cutoff_indices as f32
                    / self.stats.qs_num_beta_cutoffs as f32;
                self.send_string(format!("avg beta cutoff index (QS): {qs_bci:.2}"));

                let nmp_cutoff_rate =
                    self.stats.nmp_cutoffs as f32 / self.stats.nmp_attempts as f32 * 100.0;
                self.send_string(format!("nmp cutoff rate: {nmp_cutoff_rate:.1}%"));

                let qs_node_percent = self.stats.qs_nodes as f32 / self.result.nodes as f32 * 100.0;
                self.send_string(format!(
                    "qs nodes: {} ({qs_node_percent:.1}%)",
                    self.stats.qs_nodes
                ));

                let zw_node_percent = self.stats.zw_nodes as f32 / self.result.nodes as f32 * 100.0;
                self.send_string(format!(
                    "zw nodes (AB): {} ({zw_node_percent:.1}%)",
                    self.stats.zw_nodes
                ));

                let zw_qs_node_percent =
                    self.stats.zw_qs_nodes as f32 / self.stats.qs_nodes as f32 * 100.0;
                self.send_string(format!(
                    "zw nodes (QS): {} ({zw_qs_node_percent:.1}%)",
                    self.stats.zw_qs_nodes
                ));
            }

            // TODO: On a `go infinite` search, we should *only* send `bestmove` after `stop` is received, regardless of whether the search has concluded
            self.send_response(UciResponse::BestMove {
                bestmove: self.result.bestmove().map(V::fmt_move),
                ponder: None,
            });
        }

        // Search has concluded, alert other thread(s) that we are no longer searching
        self.is_searching.store(false, Ordering::Relaxed);

        self.result
    }

    /// Sends a [`UciResponse`] to `stdout`.
    #[inline(always)]
    fn send_response<T: fmt::Display>(&self, response: UciResponse<T>) {
        println!("{response}");
    }

    /// Sends a [`UciInfo`] to `stdout`.
    #[inline(always)]
    fn send_info(&self, info: UciInfo) {
        let resp = UciResponse::info(info);
        self.send_response(resp);
    }

    /// Helper to send a [`UciInfo`] containing only a `string` message to `stdout`.
    #[inline(always)]
    fn send_string<T: fmt::Display>(&self, string: T) {
        self.send_response(UciResponse::info_string(string));
    }

    /// Sends UCI info about the conclusion of a search.
    ///
    /// This is sent at the end of each new search in the iterative deepening loop.
    #[inline(always)]
    fn send_search_info(&self) {
        let elapsed = self.config.starttime.elapsed();

        self.send_info(
            UciInfo::new()
                .depth(self.result.depth)
                .seldepth(self.result.seldepth)
                .nodes(self.result.nodes)
                .score(self.result.score)
                .nps((self.result.nodes as f32 / elapsed.as_secs_f32()).trunc())
                .time(elapsed.as_millis())
                .pv(self.result.pv.0.iter().map(|&mv| V::fmt_move(mv))),
        );
    }

    /// Performs [iterative deepening](https://www.chessprogramming.org/Iterative_Deepening) (ID) on the Search's position.
    ///
    /// ID is a basic time management strategy for engines.
    /// It involves performing a search at depth `n`, then, if there is enough time remaining, performing a search at depth `n + 1`.
    /// On it's own, ID does not improve performance, because we are wasting work by re-running searches at low depth.
    /// However, with features such as move ordering, a/b pruning, and aspiration windows, ID enhances performance.
    ///
    /// After each iteration, we check if we've exceeded our `soft_timeout` and, if we haven't, we run a search at a greater depth.
    fn iterative_deepening(&mut self, game: &Game<V>) {
        /****************************************************************************************************
         * Iterative Deepening: https://www.chessprogramming.org/Iterative_Deepening
         *
         * Since we don't know how much time a search will take, we perform a series of searches as increasing
         * depths until we run out of time.
         ****************************************************************************************************/
        'iterative_deepening: while self.config.starttime.elapsed() < self.config.soft_timeout
            && self.is_searching.load(Ordering::Relaxed)
            && self.result.depth <= self.config.max_depth
        {
            /****************************************************************************************************
             * Aspiration Windows: https://www.chessprogramming.org/Aspiration_Windows
             *
             * If our search is stable, the result of a search from the next depth should be similar to our
             * current result. Therefore, we can use the current result to initialize our alpha/beta bounds.
             ****************************************************************************************************/

            // Create a new aspiration window for this search
            let mut window = AspirationWindow::new(self.result.score, self.result.depth);
            let mut pv = PrincipalVariation::EMPTY;

            // Get a score from the a/b search while using aspiration windows
            let score = 'aspiration_window: loop {
                // Start a new search at the current depth, exiting the ID loop if we've ran out of time
                let Ok(score) = self.negamax::<RootNode>(
                    game,
                    self.result.depth,
                    Ply::ZERO,
                    window.bounds,
                    &mut pv,
                ) else {
                    break 'iterative_deepening;
                };

                // If the score fell outside of the aspiration window, widen it gradually
                if window.fails_low(score) {
                    window.widen_down(score, self.result.depth);
                } else if window.fails_high(score) {
                    window.widen_up(score, self.result.depth);
                } else {
                    // Otherwise, the window is OK and we can use the score
                    break 'aspiration_window score;
                }
            };

            // We check this again here for sanity reasons.
            if self.search_cancelled().is_err() {
                break 'iterative_deepening;
            }

            /****************************************************************************************************
             * Update current best score
             ****************************************************************************************************/

            // We need to update our bestmove and score, since this iteration's search completed without timeout.
            self.result.score = score;
            self.result.pv = pv;

            // Hack; if we're on the last iteration, don't send an `info` line, as it gets sent just before `bestmove` anyway.
            if self.result.depth == self.config.max_depth {
                break;
            }

            // Send search info to the GUI
            if Log::INFO {
                self.send_search_info();
            }

            // Increase the depth for the next iteration
            self.result.depth += 1;
        }
    }

    /// Primary location of search logic.
    ///
    /// Uses the [negamax](https://www.chessprogramming.org/Negamax) algorithm in a [fail soft](https://www.chessprogramming.org/Alpha-Beta#Negamax_Framework) framework.
    fn negamax<Node: NodeType>(
        &mut self,
        game: &Game<V>,
        mut depth: Ply,
        ply: Ply,
        mut bounds: SearchBounds,
        pv: &mut PrincipalVariation,
    ) -> Result<Score, SearchCancelled> {
        self.search_cancelled()?; // Exit early if search is terminated.

        // Zero window node
        self.stats.zw_nodes += !Node::PV as usize;

        /****************************************************************************************************
         * Quiescence Search: https://www.chessprogramming.org/Quiescence_Search
         *
         * In order to avoid the horizon effect, we don't stop searching at a depth of 0. Instead, we
         * continue searching all "noisy" moves until we reach a "quiet" (quiescent) position.
         ****************************************************************************************************/
        if depth <= 0 {
            return self.quiescence::<Node>(game, ply, bounds, pv);
        }

        // Record the max max height / max ply / seldepth
        self.result.seldepth = self.result.seldepth.max(ply) * !Node::ROOT as i32;

        // Declare a local principal variation for nodes found during this search.
        let mut local_pv = PrincipalVariation::default();
        // Clear any nodes in this PV, since we're searching from a new position
        pv.clear();

        // Initial node inspection, such as mate-distance pruning, draws, etc.
        if !Node::ROOT {
            /****************************************************************************************************
             * Mate-Distance Pruning: https://www.chessprogramming.org/Mate_Distance_Pruning
             *
             * If we've found a mate-in-n, prune all other branches that are not mate-in-m where m < n.
             * This doesn't really affect playing strength, since it only occurs when the game result is certain,
             * but helps avoid searching useless nodes.
             ****************************************************************************************************/
            // Clamp the bounds to a mate-in-`ply` score, if possible.
            bounds.alpha = bounds.alpha.max(Score::mated_in(ply));
            bounds.beta = bounds.beta.min(Score::mate_in(ply + 1));

            // Prune this node if no shorter mate has been found.
            if bounds.alpha >= bounds.beta {
                return Ok(bounds.alpha);
            }
        }

        // Probe the TT to see if we can return early or use an existing bestmove.
        if Log::DEBUG {
            self.ttable.reads += 1;
        }
        let tt_move = match self.ttable.probe(game.key(), depth, bounds) {
            /****************************************************************************************************
             * TT Cutoffs: https://www.chessprogramming.org/Transposition_Table#Transposition_Table_Cutoffs
             *
             * If we've already evaluated this position before at a higher depth, we can avoid re-doing a lot of
             * work by just returning the evaluation stored in the transposition table. However, we must be sure
             * that we are not in a PV node.
             ****************************************************************************************************/
            ProbeResult::Cutoff(tt_score) if !Node::PV => return Ok(tt_score),

            // Entry was found, but could not be used to perform a cutoff
            ProbeResult::Hit(tt_entry) => tt_entry.bestmove,

            // Miss or otherwise unusable result
            _ => {
                /****************************************************************************************************
                 * Internal Iterative Deepening: https://www.chessprogramming.org/Internal_Iterative_Deepening
                 *
                 * If we're in a PV node and there was no TT hit, this is likely to be a costly search, due to poor
                 * move ordering. So, we perform a shallower search in order to get a TT move and to populate the
                 * hash tables.
                 ****************************************************************************************************/
                if Node::PV && depth >= self.params.min_iid_depth {
                    let iid_depth = depth - self.params.min_iid_depth + self.params.iid_offset;
                    self.negamax::<Node>(game, iid_depth, ply, bounds, &mut local_pv)?;
                    local_pv.0.first().copied() // Return the bestmove found during the reduced search
                } else {
                    None
                }
            }
        };

        /****************************************************************************************************
         * Internal Iterative Reductions: https://www.chessprogramming.org/Internal_Iterative_Reductions
         *
         * Also known as Transposition Table Reductions. If no bestmove was found when probing the TT, we are
         * likely to spend a lot of time on this search, due to poor move ordering. It is also likely that
         * this node isn't *that* important, since it wasn't already in the TT. So, we perform a reduced-depth
         * search to speed things up and hopefully deliver better results.
         ****************************************************************************************************/
        if tt_move.is_none() && depth >= self.params.min_iir_depth {
            depth -= 1;
        }

        // If we CAN prune this node by means other than the TT, do so.
        if let Some(score) =
            self.node_pruning_score::<Node>(game, depth, ply, bounds, pv, &mut local_pv)?
        {
            return Ok(score);
        }

        // If there are no legal moves, it's either mate or a draw.
        let mut moves = game.get_legal_moves();
        if moves.is_empty() {
            return Ok(-Score::MATE * game.is_in_check());
        }

        // Sort moves so that we look at "promising" ones first
        moves.sort_by_cached_key(|mv| self.score_move(game, mv, tt_move));

        // Start with a *really bad* initial score
        let mut best = -Score::INF;
        let mut bestmove = tt_move; // Ensures we don't overwrite TT entry's bestmove with `None` if one already existed.
        let original_alpha = bounds.alpha;
        let num_moves = moves.len();

        /****************************************************************************************************
         * Primary move loop
         ****************************************************************************************************/
<<<<<<< HEAD
        // let mut picker = MovePicker::new(moves, game, &self.history, tt_move);
        // let mut i = 0;
        // while let Some((mv, _)) = picker.next() {
        // for (i, (mv, _)) in picker.enumerate() {
=======

>>>>>>> a213783a
        for (i, mv) in moves.iter().copied().enumerate() {
            /****************************************************************************************************
             * Move-Loop Pruning techniques
             ****************************************************************************************************/
            if !Node::PV && !best.mated() {
                /****************************************************************************************************
                 * Late Move Pruning: https://www.chessprogramming.org/Futility_Pruning#MoveCountBasedPruning
                 *
                 * We assume our move ordering is so good and that the moves ordered last are so bad that we should
                 * not even bother searching them.
                 ****************************************************************************************************/
                let min_lmp_moves =
                    self.params.lmp_multiplier * num_moves / self.params.lmp_divisor;
                if depth <= self.params.max_lmp_depth && i >= min_lmp_moves {
                    break;
                }
            }

            // Copy-make the new position
            let new = game.with_move_made(mv);
            let mut score = Score::DRAW;

            // The local PV is different for every node search after this one, so we must reset it in between recursive calls.
            local_pv.clear();

            /****************************************************************************************************
             * Recursion of the search
             ****************************************************************************************************/
            // Don't bother searching drawn positions.
            if !self.is_draw(&new) {
                // Append this position onto our stack, so we can detect repetitions
                self.prev_positions.push(*new.position());

                let new_depth = depth - 1 + self.extension_value(&new);

                // If this node can be reduced, search it with a reduced window.
                if let Some(lmr_reduction) = self.reduction_value::<Node>(depth, &new, i) {
                    // Reduced depth should never exceed `new_depth` and should never be less than `1`.
                    let reduced_depth = (new_depth - lmr_reduction).max(Ply::ONE).min(new_depth);

                    // Search at a reduced depth with a null window
                    score = -self.negamax::<NonPvNode>(
                        &new,
                        reduced_depth,
                        ply + 1,
                        -bounds.null_alpha(),
                        &mut local_pv,
                    )?;

                    // If that failed *high* (raised alpha), re-search at the full depth with the null window
                    if score > bounds.alpha && reduced_depth < new_depth {
                        score = -self.negamax::<NonPvNode>(
                            &new,
                            new_depth,
                            ply + 1,
                            -bounds.null_alpha(),
                            &mut local_pv,
                        )?;
                    }
                } else if !Node::PV || i > 0 {
                    // All non-PV nodes get searched with a null window
                    score = -self.negamax::<NonPvNode>(
                        &new,
                        new_depth,
                        ply + 1,
                        -bounds.null_alpha(),
                        &mut local_pv,
                    )?;
                }

                /****************************************************************************************************
                 * Principal Variation Search: https://en.wikipedia.org/wiki/Principal_variation_search#Pseudocode
                 *
                 * We assume our move ordering is so good that the first move searched is then best available. So,
                 * for every other move, we search with a null window and thus prune nodes easier. If we find
                 * something that beats the null window, we have to do a costly re-search. However, this happens so
                 * infrequently in practice that it ends up being an overall speedup.
                 ****************************************************************************************************/
                // If searching the PV, or if a reduced search failed *high*, we search with a full depth and window
                if Node::PV && (i == 0 || score > bounds.alpha) {
                    score = -self.negamax::<PvNode>(
                        &new,
                        new_depth,
                        ply + 1,
                        -bounds,
                        &mut local_pv,
                    )?;
                }

                self.search_cancelled()?; // Exit early if search is terminated.

                // We've now searched this node
                self.result.nodes += 1;

                // Pop the move from the history
                self.prev_positions.pop();
            }

            /****************************************************************************************************
             * Score evaluation & bounds adjustments
             ****************************************************************************************************/

            // If we've found a better move than our current best, update the results
            if score > best {
                best = score;

                // PV found
                if score > bounds.alpha {
                    bounds.alpha = score;
                    bestmove = Some(mv);

                    // Only extend the PV if we're in a PV node
                    if Node::PV {
                        // assert_pv_is_legal(game, *mv, &local_pv);
                        pv.extend(mv, &local_pv);
                    }
                }

                // Fail high
                if score >= bounds.beta {
                    /****************************************************************************************************
                     * History Heuristic
                     *
                     * If a quiet move fails high, it is probably a good move. Therefore we want to look at it early on
                     * in future searches. We also penalize previously-searched quiets, since they are clearly not as good
                     * as this one (as they did not cause a beta cutoff).
                     ****************************************************************************************************/
                    // Simple bonus based on depth
                    let bonus = self.params.history_multiplier * depth - self.params.history_offset;

                    // Only update quiet moves
                    if mv.is_quiet() {
                        self.history.update(game, &mv, bonus);
                    }

                    // Apply a penalty to all quiets searched so far
                    for mv in moves[..i].iter().filter(|mv| mv.is_quiet()) {
                        // for mv in picker.moves_so_far().iter().filter(|mv| mv.is_quiet()) {
                        self.history.update(game, mv, -bonus);
                    }

                    // Record beta cutoff stats
                    self.stats.beta_cutoff_indices += i;
                    self.stats.num_beta_cutoffs += 1;

                    break;
                }
            }
        }

        // Adjust mate score by 1 ply, since we're returning up the call stack
        best.adjust_mate();

        // Save this node to the TTable.
        self.save_to_tt(
            game.key(),
            bestmove,
            best,
            SearchBounds::new(original_alpha, bounds.beta),
            depth,
        );

        Ok(best)
    }

    /// Quiescence Search (QSearch)
    ///
    /// A search that looks at only possible captures and capture-chains.
    /// This is called when [`Search::negamax`] reaches a depth of 0, and has no recursion limit.
    fn quiescence<Node: NodeType>(
        &mut self,
        game: &Game<V>,
        ply: Ply,
        mut bounds: SearchBounds,
        pv: &mut PrincipalVariation,
    ) -> Result<Score, SearchCancelled> {
        self.search_cancelled()?; // Exit early if search is terminated.

        // Record the max max height / max ply / seldepth
        self.result.seldepth = self.result.seldepth.max(ply) * !Node::ROOT as i32;

        // Declare a local principal variation for nodes found during this search.
        let mut local_pv = PrincipalVariation::default();
        // Clear any nodes in this PV, since we're searching from a new position
        pv.clear();

        // Evaluate the current position, to serve as our baseline
        let static_eval = game.eval();

        // Beta cutoff; this position is "too good" and our opponent would never let us get here
        if static_eval >= bounds.beta {
            return Ok(static_eval); // fail-soft
        } else if static_eval > bounds.alpha {
            bounds.alpha = static_eval;
        }

        // Probe the TT to see if we can return early or use an existing bestmove.
        let tt_move = match self.ttable.probe(game.key(), Ply::ZERO, bounds) {
            /****************************************************************************************************
             * TT Cutoffs: https://www.chessprogramming.org/Transposition_Table#Transposition_Table_Cutoffs
             *
             * If we've already evaluated this position before at a higher depth, we can avoid re-doing a lot of
             * work by just returning the evaluation stored in the transposition table. However, we must be sure
             * that we are not in a PV node.
             ****************************************************************************************************/
            ProbeResult::Cutoff(tt_score) if !Node::PV => return Ok(tt_score),

            // Entry was found, but could not be used to perform a cutoff
            ProbeResult::Hit(tt_entry) => tt_entry.bestmove,

            // Miss or otherwise unusable result
            _ => None,
        };

        // Generate only the legal captures
        // TODO: Is there a more concise way of doing this?
        // The `game.into_iter().only_captures()` doesn't cover en passant...
        let moves = game
            .get_legal_moves()
            .into_iter()
            .filter(Move::is_capture)
            .collect::<MoveList>();

        // moves.sort_by_cached_key(|mv| self.score_move(game, mv, tt_move));

        let mut best = static_eval;
        let mut bestmove = tt_move; // Ensures we don't overwrite TT entry's bestmove with `None` if one already existed.
        let original_alpha = bounds.alpha;
        let num_moves = moves.len();

        /****************************************************************************************************
         * Primary move loop
         ****************************************************************************************************/
<<<<<<< HEAD
        let mut picker = MovePicker::new(moves, game, self.history, tt_move);
        while let Some((mv, _)) = picker.next() {
            // for mv in moves {
=======

        for (i, mv) in moves.iter().copied().enumerate() {
>>>>>>> a213783a
            // The local PV is different for every node search after this one, so we must reset it in between recursive calls.
            local_pv.clear();

            // Copy-make the new position
            let new = game.with_move_made(mv);
            let mut score = Score::DRAW;

            /****************************************************************************************************
             * Recursion of the search
             ****************************************************************************************************/
            // Don't bother searching drawn positions.
            if !self.is_draw(&new) {
                // Append this position onto our stack, so we can detect repetitions
                self.prev_positions.push(*new.position());

                score = -self.quiescence::<Node>(&new, ply + 1, -bounds, &mut local_pv)?;

                self.search_cancelled()?; // Exit early if search is terminated.

                self.result.nodes += 1; // We've now searched this node
                self.stats.qs_nodes += 1;
                self.stats.zw_qs_nodes += !Node::PV as usize;

                self.prev_positions.pop();
            }

            /****************************************************************************************************
             * Score evaluation & bounds adjustments
             ****************************************************************************************************/
            // If we've found a better move than our current best, update our result
            if score > best {
                best = score;

                // PV found
                if score > bounds.alpha {
                    bounds.alpha = score;
                    bestmove = Some(mv);

                    // Only extend the PV if we're in a PV node
                    if Node::PV {
                        // assert_pv_is_legal(game, mv, &local_pv);
                        pv.extend(mv, &local_pv);
                    }
                }

                // Fail high
                if score >= bounds.beta {
                    // Record beta cutoff stats
                    self.stats.qs_beta_cutoff_indices += i;
                    self.stats.qs_num_beta_cutoffs += 1;

                    break;
                }
            }
        }

        // Can't check for mates in normal qsearch, since we're not looking at *all* moves.
        // So, if there are no captures available, just return the current evaluation.
        if num_moves == 0 {
            return Ok(static_eval);
        }

        // Adjust mate score by 1 ply, since we're returning up the call stack
        best.adjust_mate();

        // Save this node to the TTable.
        self.save_to_tt(
            game.key(),
            bestmove,
            best,
            SearchBounds::new(original_alpha, bounds.beta),
            Ply::ZERO,
        );

        Ok(best) // fail-soft
    }

    /// Checks if we've exceeded any conditions that would warrant the search to end.
    ///
    /// This method returns an `Err` of [`SearchCancelled`] if the search must end prematurely.
    /// While a termination isn't truly an error, this API allows us to cleanly leverage the `?` operator.
    #[inline(always)]
    fn search_cancelled(&self) -> Result<(), SearchCancelled> {
        // Only check for timeouts every 1024 nodes, because searches are fast and 1k nodes doesn't take too long..
        if self.result.nodes % 1024 == 0 {
            // We've exceeded the hard limit of our allotted search time
            if let Some(diff) = self
                .config
                .starttime
                .elapsed()
                .checked_sub(self.config.hard_timeout)
            {
                return Err(SearchCancelled::HardTimeout(self.config.hard_timeout, diff));
            }
        }

        // We've exceeded the maximum amount of nodes we're allowed to search
        if let Some(diff) = self.result.nodes.checked_sub(self.config.max_nodes) {
            return Err(SearchCancelled::MaxNodes(diff));
        }

        // The search was stopped by an external factor, like the `stop` command
        if !self.is_searching.load(Ordering::Relaxed) {
            return Err(SearchCancelled::Stopped);
        }

        // No conditions met; we can continue searching
        Ok(())
    }

    /// Checks if `game` is a repetition, comparing it to previous positions
    #[inline(always)]
    fn is_repetition(&self, game: &Game<V>) -> bool {
        // We can skip the previous position, because there's no way it can be a repetition.
        // We also only need to look check at most `halfmove` previous positions.
        let n = game.halfmove();
        for prev in self.prev_positions.iter().rev().take(n).skip(1).step_by(2) {
            if prev.key() == game.key() {
                return true;
            } else
            // The halfmove counter only resets on irreversible moves (captures, pawns, etc.) so it can't be a repetition.
            if prev.halfmove() == 0 {
                return false;
            }
        }

        false
    }

    /// Returns `true` if `game` can be claimed as a draw
    #[inline(always)]
    fn is_draw(&self, game: &Game<V>) -> bool {
        self.is_repetition(game)
            || game.can_draw_by_fifty()
            || game.can_draw_by_insufficient_material()
    }

    /// Saves the provided data to an entry in the TTable.
    #[inline(always)]
    fn save_to_tt(
        &mut self,
        key: ZobristKey,
        bestmove: Option<Move>,
        score: Score,
        bounds: SearchBounds,
        depth: Ply,
    ) {
        let entry = TTableEntry::new(key, bestmove, score, bounds, depth);
        let old = self.ttable.store(entry);

        if Log::DEBUG {
            // If a previous entry existed and had a *different* key, this was a collision
            if old.is_some_and(|old| old.key != key) {
                self.ttable.collisions += 1;
            }

            // This was a write, regardless.
            self.ttable.writes += 1;
        }
    }

    /// Applies a score to the provided move, intended to be used when ordering moves during search.
    #[inline(always)]
    fn score_move(&self, game: &Game<V>, mv: &Move, tt_move: Option<Move>) -> Score {
        // TT move should be looked at first, so assign it the best possible score and immediately exit.
        if tt_move.is_some_and(|tt_mv| tt_mv == *mv) {
            return Score::new(i32::MIN);
        }

        // Safe unwrap because we can't move unless there's a piece at `from`
        let piece = game.piece_at(mv.from()).unwrap();
        let to = mv.to();
        let mut score = Score::BASE_MOVE_SCORE;

        // Apply history bonus to quiets
        if mv.is_quiet() {
            score += self.history[piece][to];
        } else
        // Capturing a high-value piece with a low-value piece is a good idea
        if let Some(victim) = game.piece_at(to) {
            score += MVV_LVA[piece][victim];
        }

        -score // We're sorting, so a lower number is better
    }

    /// If we can prune the provided node, this function returns a score to return upon pruning.
    ///
    /// If we cannot prune the node, this function returns `None`.
    #[inline]
    fn node_pruning_score<Node: NodeType>(
        &mut self,
        game: &Game<V>,
        depth: Ply,
        ply: Ply,
        bounds: SearchBounds,
        pv: &mut PrincipalVariation,
        local_pv: &mut PrincipalVariation,
    ) -> Result<Option<Score>, SearchCancelled> {
        // Cannot prune anything in a PV node or if we're in check
        if Node::PV || game.is_in_check() {
            return Ok(None);
        }

        // Static evaluation of the current position is used in multiple pruning techniques.
        let static_eval = game.eval();

        /****************************************************************************************************
         * Razoring: https://www.chessprogramming.org/Razoring
         *
         * If the static eval of our position is low enough, check if a qsearch can beat alpha.
         * If it can't, we can prune this node.
         ****************************************************************************************************/
        let razoring_margin = Score::RAZORING_OFFSET + Score::RAZORING_MULTIPLIER * depth;
        if depth <= self.params.max_razoring_depth && static_eval + razoring_margin < bounds.alpha {
            let score = self.quiescence::<Node>(game, ply, bounds.null_alpha(), pv)?;
            // If we can't beat alpha (without mating), we can prune.
            if score < bounds.alpha && !score.is_mate() {
                return Ok(Some(score)); // fail-soft
            }
        }

        /****************************************************************************************************
         * Reverse Futility Pruning: https://www.chessprogramming.org/Reverse_Futility_Pruning
         *
         * If our static eval is too good (better than beta), we can prune this branch. Multiplying our
         * margin by depth makes this pruning process less risky for higher depths.
         ****************************************************************************************************/
        let rfp_score = static_eval - self.params.rfp_margin * depth;
        if depth <= self.params.max_rfp_depth && rfp_score >= bounds.beta {
            return Ok(Some(rfp_score));
        }

        /****************************************************************************************************
         * Null Move Pruning: https://www.chessprogramming.org/Null_Move_Pruning
         *
         * If we can afford to skip our turn and give our opponent two moves in a row while maintaining a high
         * enough score, we can prune this branch as our opponent would likely never let us reach it anyway.
         ****************************************************************************************************/
        // If the last move did not increment the fullmove, but *did* increment the halfmove, it was a nullmove
        let last_move_was_nullmove = self.prev_positions.last().is_some_and(|pos| {
            pos.fullmove() == game.fullmove() && pos.halfmove() == game.halfmove() + 1
        });

        // All pieces that are not Kings or Pawns
        let non_king_pawn_material =
            game.occupied() ^ game.kind(PieceKind::Pawn) ^ game.kind(PieceKind::King);

        let can_perform_nmp = depth >= self.params.min_nmp_depth // Can't play nullmove under a certain depth
        && !last_move_was_nullmove // Can't play two nullmoves in a row
        && non_king_pawn_material.is_nonempty(); // Can't play nullmove if insufficient material (only Kings and Pawns)

        if can_perform_nmp {
            self.stats.nmp_attempts += 1;
            let null_game = game.with_nullmove_made();
            // Record this position in our stack, for repetition detection
            self.prev_positions.push(*null_game.position());

            // Search at a reduced depth with a zero-window
            let nmp_depth = depth - self.params.nmp_reduction;
            let score = -self.negamax::<Node>(
                &null_game,
                nmp_depth,
                ply + 1,
                -bounds.null_beta(),
                local_pv,
            )?;

            self.prev_positions.pop();

            // If making the nullmove produces a cutoff, we can assume that a full-depth search would also produce a cutoff
            if score >= bounds.beta {
                self.stats.nmp_cutoffs += 1;
                return Ok(Some(score));
            }
        }

        // If no pruning technique was possible, return no score
        Ok(None)
    }

    /// Compute a reduction value (`R`) to apply to a given node's search depth, if possible.
    #[inline(always)]
    fn reduction_value<Node: NodeType>(
        &self,
        depth: Ply,
        game: &Game<V>,
        moves_made: usize,
    ) -> Option<i32> {
        /****************************************************************************************************
         * Late Move Reductions: https://www.chessprogramming.org/Late_Move_Reductions
         *
         * We assume our move ordering will let us search the best moves first. Thus, the last moves are
         * likely to be the worst moves. We can save some time by searching these at a lower depth and with
         * a null window. If this fails, however, we must perform a costly re-search.
         ****************************************************************************************************/
        (depth >= self.params.min_lmr_depth
            && moves_made >= self.params.min_lmr_moves + Node::PV as usize)
            .then(|| {
                // Base LMR reduction increases as we go higher in depth and/or make more moves
                let mut lmr_reduction = self.params.lmr_table[depth.plies() as usize][moves_made];
                // let mut lmr_reduction = (self.params.lmr_offset
                //     + (depth.plies() as f32).ln() * (moves_made as f32).ln()
                //         / self.params.lmr_divisor) as i32;

                // Increase/decrease the reduction based on current conditions
                // lmr_reduction += something;
                lmr_reduction -= game.is_in_check() as i32;

                lmr_reduction
            })
    }

    /// Compute an extension value to apply to a given node's search depth.
    #[inline(always)]
    fn extension_value(&self, game: &Game<V>) -> Ply {
        let mut extension = Ply::ZERO;

        /****************************************************************************************************
         * Check Extensions: https://www.chessprogramming.org/Check_Extensions
         *
         * If we're in check, we should extend the search a bit, in hopes to find a good way to escape.
         ****************************************************************************************************/
        if game.is_in_check() {
            extension += self.params.check_extensions_depth
        }

        extension
    }
}

/// Utility function to assert that the PV is legal for the provided game.
#[allow(dead_code)]
fn assert_pv_is_legal<V: Variant>(game: &Game<V>, mv: Move, local_pv: &PrincipalVariation) {
    let fen = game.to_fen();
    let mut game = game.with_move_made(mv);

    for local_pv_mv in &local_pv.0 {
        assert!(
            game.is_legal(*local_pv_mv),
            "Illegal PV move {local_pv_mv} found on {fen}\nFull PV: {}\nResulting FEN: {}",
            [&mv]
                .into_iter()
                .chain(local_pv.0.iter())
                .map(|m| m.to_string())
                .collect::<Vec<_>>()
                .join(" "),
            game.to_fen()
        );
        game.make_move(*local_pv_mv);
    }
}

/// Values are obtained from here: <https://www.chessprogramming.org/Simplified_Evaluation_Function>
const MVV_LVA_PIECE_VALUES: [i32; PieceKind::COUNT] = [100, 320, 330, 500, 900, 0];

/// This table represents values for [MVV-LVA](https://www.chessprogramming.org/MVV-LVA) move ordering.
///
/// It is indexed by `[attacker][victim]`, and yields a "score" that is used when sorting moves.
///
/// The following table is produced:
/// ```text
///                     VICTIM
/// A       P     N     B     R     Q     K
/// T    +---------------------------------+
/// T   P| 900   3100  3200  4900  8900  0
/// A   N| 680   2880  2980  4680  8680  0
/// C   B| 670   2870  2970  4670  8670  0
/// K   R| 500   2700  2800  4500  8500  0
/// E   Q| 100   2300  2400  4100  8100  0
/// R   K| 1000  3200  3300  5000  9000  0
/// ```
///
/// Note that the actual table is different, as it has size `12x12` instead of `6x6`
/// to account for the fact that castling is denoted as `KxR`.
/// The values are also all left-shifted by 16 bits, to ensure that captures are ranked above quiets in all cases.
///
/// See [`print_mvv_lva_table`] to display this table.
const MVV_LVA: [[i32; Piece::COUNT]; Piece::COUNT] = {
    let mut matrix = [[0; Piece::COUNT]; Piece::COUNT];
    let count = Piece::COUNT;

    let mut attacker = 0;
    while attacker < count {
        let mut victim = 0;
        let atk_color = Color::from_bool(attacker < PieceKind::COUNT);

        while victim < count {
            let atk = PieceKind::from_bits_unchecked(attacker as u8 % 6);
            let vtm = PieceKind::from_bits_unchecked(victim as u8 % 6);

            let vtm_color = Color::from_bool(victim < PieceKind::COUNT);

            // Remove scores for capturing the King and friendly pieces (KxR for castling)
            let can_capture = (atk_color.index() != vtm_color.index()) // Different colors
                && victim != count - 1 // Can't capture White King
                && victim != PieceKind::COUNT - 1; // Can't capture Black King

            // Rustic's way of doing things; Arbitrary increasing numbers for capturing pairs
            // bench: 27609398 nodes 5716479 nps
            // let score = (victim * 10 + (count - attacker)) as i32;

            // Default MVV-LVA except that the King is assigned a value of 0 if he is attacking
            // bench: 27032804 nodes 8136592 nps
            let score = 10 * MVV_LVA_PIECE_VALUES[vtm.index()] - MVV_LVA_PIECE_VALUES[atk.index()];

            // If the attacker is the King, the score is half the victim's value.
            // This encourages the King to attack, but not as strongly as other pieces.
            // bench: 27107011 nodes 5647285 nps
            // let score = if attacker == count - 1 {
            //     value_of(vtm) / 2
            // } else {
            //     // Standard MVV-LVA computation
            //     10 * value_of(vtm) - value_of(atk)
            // };

            // Shift the value by a large amount so that captures are always ranked very highly
            matrix[attacker][victim] = (score * can_capture as i32) << 16;
            victim += 1;
        }
        attacker += 1;
    }
    matrix
};

/// Utility function to print the MVV-LVA table
#[allow(dead_code)]
pub fn print_mvv_lva_table() {
    print!("\nX  ");
    for victim in Piece::all() {
        print!("{victim}     ");
    }
    print!("\n +");
    for _ in Piece::all() {
        print!("------");
    }
    println!("-+");
    for attacker in Piece::all() {
        print!("{attacker}| ");
        for victim in Piece::all() {
            let score = MVV_LVA[attacker][victim];
            print!("{score:<4}  ")
        }
        println!();
    }
}

#[cfg(test)]
mod tests {
    use super::*;
    use crate::*;

    fn run_search(fen: &str, config: SearchConfig) -> SearchResult {
        let is_searching = Arc::new(AtomicBool::new(true));
        let game = fen.parse().unwrap();

        let mut ttable = Default::default();
        let mut history = Default::default();
        Search::<LogNone, Standard>::new(
            is_searching,
            config,
            Default::default(),
            &mut ttable,
            &mut history,
            Default::default(),
        )
        .start(&game)
    }

    fn run_search_tests(tests: &[(&str, &str)], config: SearchConfig) {
        for (fen, mv) in tests {
            let res = run_search(fen, config);

            assert!(
                res.bestmove().is_some(),
                "Search on fen {fen} found no bestmove. Expected {mv}"
            );
            let bestmove = res.bestmove().unwrap();
            assert_eq!(
                bestmove, mv,
                "Search on fen {fen} found {bestmove} as bestmove. Expected {mv}"
            );
        }
    }

    #[test]
    fn test_stalemate() {
        let fen = "k7/8/KQ6/8/8/8/8/8 b - - 0 1";
        let config = SearchConfig::default();

        let res = run_search(fen, config);
        assert!(res.bestmove().is_none());
        assert_eq!(res.score, Score::DRAW);
    }

    #[test]
    fn test_quick_search_finds_move() {
        // If *any* legal move is available, it should be found, regardless of how much time was given.
        let fen = FEN_STARTPOS;
        let config = SearchConfig {
            soft_timeout: Duration::from_nanos(0),
            hard_timeout: Duration::from_nanos(0),
            ..Default::default()
        };

        let res = run_search(fen, config);
        assert!(res.bestmove().is_some());
    }

    #[test]
    fn test_go_nodes() {
        let fen = FEN_KIWIPETE;

        let node_limits = [0, 1, 10, 17, 126, 192, 1748, 182048, 1928392];

        for max_nodes in node_limits {
            let config = SearchConfig {
                max_nodes,
                ..Default::default()
            };

            let res = run_search(fen, config);

            assert_eq!(res.nodes, max_nodes);
            assert!(res.depth < Ply::MAX); // Ensure the ID didn't loop forever.
        }
    }

    #[test]
    fn test_go_nodes_cutoff_search_still_gives_good_result() {
        // d5e6 is a good capture, but will lead to mate on the next iteration.
        let fen = "k6r/8/4q3/3P4/8/8/PP6/K7 w - - 0 1";

        // Loop until we reach a depth that does NOT think d5e6 is the best move
        let mut max_depth = Ply::ONE;
        let max_nodes = loop {
            let config = SearchConfig {
                max_depth,
                ..Default::default()
            };

            let res = run_search(fen, config);
            if res.bestmove().unwrap() != "d5e6" {
                break res.nodes;
            }

            max_depth += 1;
        };

        // Now run a search on that position, stopping *just* before we would have found a move better than d5e6
        let config = SearchConfig {
            max_nodes: max_nodes - 1,
            ..Default::default()
        };
        let res = run_search(fen, config);
        assert_eq!(res.bestmove().unwrap(), "d5e6");

        // Do the same, but stop just *after* the node count that lets us find a better move than d5e6
        let config = SearchConfig {
            max_nodes: max_nodes + 1,
            ..Default::default()
        };
        let res = run_search(fen, config);
        assert_ne!(res.bestmove().unwrap(), "d5e6");
    }

    /// From https://github.com/kz04px/rawr/blob/master/tests/search.rs
    #[test]
    fn test_search_mate_in_one() {
        let tests = [
            ("6k1/R7/6K1/8/8/8/8/8 w - - 0 1", "a7a8"),
            ("8/8/8/8/8/6k1/r7/6K1 b - - 0 1", "a2a1"),
            ("6k1/4R3/6K1/q7/8/8/8/8 w - - 0 1", "e7e8"),
            ("8/8/8/8/Q7/6k1/4r3/6K1 b - - 0 1", "e2e1"),
            ("6k1/8/6K1/q3R3/8/8/8/8 w - - 0 1", "e5e8"),
            ("8/8/8/8/Q3r3/6k1/8/6K1 b - - 0 1", "e4e1"),
            ("k7/6R1/5R1P/8/8/8/8/K7 w - - 0 1", "f6f8"),
            ("k7/8/8/8/8/5r1p/6r1/K7 b - - 0 1", "f3f1"),
        ];

        let config = SearchConfig {
            max_depth: Ply::new(3),
            ..Default::default()
        };
        run_search_tests(&tests, config);
    }

    /// From https://github.com/kz04px/rawr/blob/master/tests/search.rs
    #[test]
    fn test_search_obvious_captures() {
        let tests = [
            ("5k2/8/8/b7/2N5/r7/8/5K2 w - - 0 1", "c4a3"),
            ("5k2/8/8/B7/2n5/R7/8/5K2 b - - 0 1", "c4a3"),
            ("5k2/8/8/b7/2N5/r7/8/5K2 w - - 0 1", "c4a3"),
            ("5k2/8/8/B7/2n5/R7/8/5K2 b - - 0 1", "c4a3"),
            ("4k3/8/8/1n1p4/2P5/8/8/4K3 w - - 0 1", "c4b5"),
            ("4k3/8/8/2p5/1N1P4/8/8/4K3 b - - 0 1", "c5b4"),
        ];

        let config = SearchConfig {
            max_depth: Ply::new(3),
            ..Default::default()
        };
        run_search_tests(&tests, config);
    }

    /// From https://github.com/kz04px/rawr/blob/master/tests/search.rs
    #[test]
    fn test_search_finds_3_fold() {
        let tests = [
            ("7k/2QQ4/8/8/8/PPP5/2q5/K7 b - - 0 1", "c2c1"),
            ("k7/2Q5/ppp5/8/8/8/2qq4/7K w - - 0 1", "c7c8"),
        ];

        let config = SearchConfig {
            max_depth: Ply::new(3),
            ..Default::default()
        };
        run_search_tests(&tests, config);
    }

    /// From https://github.com/kz04px/rawr/blob/master/tests/search.rs
    #[test]
    fn test_search_avoids_50_move() {
        let tests = [
            ("7k/8/R7/1R6/7K/8/7P/8 w - - 99 1", "h2h3"),
            ("8/7p/8/7k/1r6/r7/8/7K b - - 99 1", "h7h6"),
            ("8/8/8/P7/8/6n1/3R4/R3K2k w Q - 99 1", "a5a6"),
            ("r3k2K/3r4/6N1/8/p7/8/8/8 b q - 99 1", "a4a3"),
        ];

        let config = SearchConfig {
            max_depth: Ply::new(3),
            ..Default::default()
        };
        run_search_tests(&tests, config);
    }

    /// From https://github.com/kz04px/rawr/blob/master/tests/search.rs
    #[test]
    fn test_search_finds_stalemate() {
        let tests = [
            ("k5q1/p7/8/6q1/6q1/6q1/8/Q6K w - - 0 1", "a1a7"),
            ("q6k/8/6Q1/6Q1/6Q1/8/P7/K5Q1 b - - 0 1", "a8a2"),
        ];

        let config = SearchConfig {
            max_depth: Ply::new(3),
            ..Default::default()
        };
        run_search_tests(&tests, config);
    }

    /// From https://github.com/kz04px/rawr/blob/master/tests/search.rs
    #[test]
    fn test_search_finds_under_promotion() {
        let tests = [
            ("8/5P1k/8/4B1K1/8/1B6/2N5/8 w - - 0 1", "f7f8n"),
            ("8/2n5/1b6/8/4b1k1/8/5p1K/8 b - - 0 1", "f2f1n"),
        ];

        let config = SearchConfig {
            max_depth: Ply::new(3),
            ..Default::default()
        };
        run_search_tests(&tests, config);
    }
}<|MERGE_RESOLUTION|>--- conflicted
+++ resolved
@@ -1011,14 +1011,11 @@
         /****************************************************************************************************
          * Primary move loop
          ****************************************************************************************************/
-<<<<<<< HEAD
         // let mut picker = MovePicker::new(moves, game, &self.history, tt_move);
         // let mut i = 0;
         // while let Some((mv, _)) = picker.next() {
         // for (i, (mv, _)) in picker.enumerate() {
-=======
-
->>>>>>> a213783a
+
         for (i, mv) in moves.iter().copied().enumerate() {
             /****************************************************************************************************
              * Move-Loop Pruning techniques
@@ -1252,14 +1249,9 @@
         /****************************************************************************************************
          * Primary move loop
          ****************************************************************************************************/
-<<<<<<< HEAD
-        let mut picker = MovePicker::new(moves, game, self.history, tt_move);
-        while let Some((mv, _)) = picker.next() {
-            // for mv in moves {
-=======
-
-        for (i, mv) in moves.iter().copied().enumerate() {
->>>>>>> a213783a
+        let picker = MovePicker::new(moves, game, self.history, tt_move);
+        for (i, (mv, _)) in picker.enumerate() {
+            // for (i, mv) in moves.iter().copied().enumerate() {
             // The local PV is different for every node search after this one, so we must reset it in between recursive calls.
             local_pv.clear();
 
