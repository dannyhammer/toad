/*
 * This Source Code Form is subject to the terms of the Mozilla Public
 * License, v. 2.0. If a copy of the MPL was not distributed with this
 * file, You can obtain one at https://mozilla.org/MPL/2.0/.
 */

use std::{
    fmt,
    marker::PhantomData,
    ops::Deref,
    sync::{
        atomic::{AtomicBool, Ordering},
        Arc,
    },
    time::{Duration, Instant},
};

use chessie::{Color, Game, Move, MoveList, Piece, PieceKind, Position, Square, ZobristKey};
use uci_parser::{UciInfo, UciResponse, UciSearchOptions};

use crate::{
    tune, value_of, Evaluator, LogLevel, LoggingLevel, Score, TTable, TTableEntry, Variant,
};

/// Maximum depth that can be searched
pub const MAX_DEPTH: u8 = u8::MAX / 2;

/// Represents a window around a search result to act as our a/b bounds.
#[derive(Debug)]
struct AspirationWindow {
    /// Lower bound of the window
    alpha: Score,

    /// Upper bound of the window
    beta: Score,

    /// Number of times that a score has been returned above beta.
    beta_fails: i32,

    /// Number of times that a score has been returned below alpha.
    alpha_fails: i32,
}

impl AspirationWindow {
    /// Returns a delta value to change window's size.
    ///
    /// The value will differ depending on `depth`, with higher depths producing narrower windows.
    #[inline(always)]
    fn delta(depth: u8) -> Score {
        let initial_delta = tune::initial_aspiration_window_delta!();

        let min_delta = tune::min_aspiration_window_delta!();

        // Gradually decrease the window size from `8*init` to `min`
        let delta = ((initial_delta << 3) / depth as i32).max(min_delta);

        Score(delta)
    }

    /// Creates a new [`AspirationWindow`] centered around `score`.
    #[inline(always)]
    fn new(score: Score, depth: u8) -> Self {
        // If the score is mate, we expect search results to fluctuate, so set the windows to infinite.
        // Also, we only want to use aspiration windows after certain depths, so check that, too.
        let (alpha, beta) = if depth < tune::min_aspiration_window_depth!() || score.is_mate() {
            (-Score::INF, Score::INF)
        } else {
            // Otherwise we build a window around the provided score.
            let delta = Self::delta(depth);
            (
                (score - delta).max(-Score::INF),
                (score + delta).min(Score::INF),
            )
        };

        Self {
            alpha,
            beta,
            alpha_fails: 0,
            beta_fails: 0,
        }
    }

    /// Widens the window's `alpha` bound, expanding it downwards.
    ///
    /// This also resets the `beta` bound to `(alpha + beta) / 2`
    #[inline(always)]
    fn widen_down(&mut self, score: Score, depth: u8) {
        // Compute a gradually-increasing delta
        let delta = Self::delta(depth) * (1 << (self.alpha_fails + 1));

        // By convention, we widen both bounds on a fail low.
        self.beta = ((self.alpha + self.beta) / 2).min(Score::INF);
        self.alpha = (score - delta).max(-Score::INF);

        // Increase number of failures
        self.alpha_fails += 1;
    }

    /// Widens the window's `beta` bound, expanding it upwards.
    #[inline(always)]
    fn widen_up(&mut self, score: Score, depth: u8) {
        // Compute a gradually-increasing delta
        let delta = Self::delta(depth) * (1 << (self.beta_fails + 1));

        // Widen the beta bound
        self.beta = (score + delta).min(Score::INF);

        // Increase number of failures
        self.beta_fails += 1;
    }

    /// Returns `true` if `score` fails low, meaning it is below `alpha` and the window must be expanded downwards.
    #[inline(always)]
    fn fails_low(&self, score: Score) -> bool {
        self.alpha != -Score::INF && score <= self.alpha
    }

    /// Returns `true` if `score` fails high, meaning it is above `beta` and the window must be expanded upwards.
    #[inline(always)]
    fn fails_high(&self, score: Score) -> bool {
        self.beta != Score::INF && score >= self.beta
    }
}

/// The result of a search, containing the best move found, score, and total nodes searched.
#[derive(Debug, Clone, Copy, PartialEq, Eq, Hash)]
pub struct SearchResult {
    /// Number of nodes searched.
    pub nodes: u64,

    /// Best move found during the search.
    pub bestmove: Option<Move>,

    /// Evaluation of the position after `bestmove` is made.
    pub score: Score,

    // The depth of the search that produced this result.
    pub depth: u8,
}

impl Default for SearchResult {
    /// A default search result should initialize to a *very bad* value,
    /// since there isn't a move to play.
    #[inline(always)]
    fn default() -> Self {
        Self {
            nodes: 0,
            bestmove: None,
            score: -Score::INF,
            depth: 1,
        }
    }
}

/// Configuration variables for executing a [`Search`].
#[derive(Debug, Clone, Copy)]
pub struct SearchConfig {
    /// Maximum depth to execute the search.
    pub max_depth: u8,

    /// Node allowance.
    ///
    /// If the search exceeds this many nodes, it will exit as quickly as possible.
    pub max_nodes: u64,

    /// Start time of the search.
    pub starttime: Instant,

    /// Soft limit on search time.
    ///
    /// During iterative deepening, if a search concludes and this timeout is exceeded,
    /// the entire search will exit, since there probably isn't enough time remaining
    /// to conduct a search at a deeper depth.
    pub soft_timeout: Duration,

    /// Hard limit on search time.
    ///
    /// During *any* point in the search, if this limit is exceeded, the search will cancel.
    pub hard_timeout: Duration,
}

impl SearchConfig {
    /// Constructs a new [`SearchConfig`] from the provided UCI options and game.
    ///
    /// The [`Game`] is used to determine side to move, and other factors when computing the soft/hard timeouts.
    pub fn new(options: UciSearchOptions, game: &Game) -> Self {
        let mut config = Self::default();

        // If supplied, set the max depth / node allowance
        if let Some(depth) = options.depth {
            config.max_depth = depth as u8;
        }

        if let Some(nodes) = options.nodes {
            config.max_nodes = nodes as u64;
        }

        // If `movetime` was supplied, search that long.
        if let Some(movetime) = options.movetime {
            config.hard_timeout = movetime;
            config.soft_timeout = movetime;
        } else {
            // Otherwise, search based on time remaining and increment
            let (time, inc) = if game.side_to_move().is_white() {
                (options.wtime, options.winc)
            } else {
                (options.btime, options.binc)
            };

            // Only calculate timeouts if a time was provided
            if let Some(time) = time {
                let inc = inc.unwrap_or(Duration::ZERO) / tune::time_inc_divisor!();

                config.soft_timeout = time / tune::soft_timeout_divisor!() + inc;
                config.hard_timeout = time / tune::hard_timeout_divisor!() + inc;
            }
        }

        config
    }
}

impl Default for SearchConfig {
    /// A default [`SearchConfig`] will permit an "infinite" search.
    ///
    /// The word "infinite" is quoted here because the actual defaults are the `::MAX` values for each field.
    #[inline(always)]
    fn default() -> Self {
        Self {
            max_depth: MAX_DEPTH,
            max_nodes: u64::MAX,
            starttime: Instant::now(),
            soft_timeout: Duration::MAX,
            hard_timeout: Duration::MAX,
        }
    }
}

/// Stores bonuses and penalties for moving a piece to a square.
///
/// Used to keep track of good/bad moves found during search.
#[derive(Debug)]
pub struct HistoryTable([[Score; Square::COUNT]; Piece::COUNT]);

impl HistoryTable {
    /// Clear the history table, removing all scores.
    #[inline(always)]
    pub fn clear(&mut self) {
        *self = Self::default();
    }

    /// Applies a bonus based on the history heuristic for the move.
    ///
    /// Uses the "history gravity" formula from https://www.chessprogramming.org/History_Heuristic#History_Bonuses
    #[inline(always)]
<<<<<<< HEAD
    fn update(&mut self, game: &Game, mv: &Move, depth: u8) {
        // Simple bonus based on depth
        let bonus = Score((depth * depth) as i32);
=======
    fn update(&mut self, game: &Game, mv: &Move, bonus: Score) {
>>>>>>> 9bab9d32
        // Safety: This is a move. There *must* be a piece at `from`.
        let piece = game.piece_at(mv.from()).unwrap();
        let to = mv.to();
        let current_score = self.0[piece][to];
        let clamped_bonus = bonus.clamp(-Score::MAX_HISTORY, Score::MAX_HISTORY);

        // History gravity formula
        self.0[piece][to] +=
            clamped_bonus - current_score * clamped_bonus.abs() / Score::MAX_HISTORY;
    }
}

impl Default for HistoryTable {
    #[inline(always)]
    fn default() -> Self {
        Self([[Score::BASE_MOVE_SCORE; Square::COUNT]; Piece::COUNT])
    }
}

impl Deref for HistoryTable {
    type Target = [[Score; Square::COUNT]; Piece::COUNT];
    #[inline(always)]
    fn deref(&self) -> &Self::Target {
        &self.0
    }
}

/// Executes a search on the provided game at a specified depth.
pub struct Search<'a, const LOG: u8, V> {
    /// Number of nodes searched.
    nodes: u64,

    /// An atomic flag to determine if the search should be cancelled at any time.
    ///
    /// If this is ever `false`, the search must exit as soon as possible.
    is_searching: Arc<AtomicBool>,

    /// Configuration variables for this instance of the search.
    config: SearchConfig,

    /// Previous positions encountered during search.
    prev_positions: Vec<Position>,

    /// Transposition table used to cache information during search.
    ttable: &'a mut TTable,

    /// Storage for moves that cause a beta-cutoff during search.
    history: &'a mut HistoryTable,

    /// Marker for what variant of Chess is being played
    variant: PhantomData<&'a V>,
}

impl<'a, const LOG: u8, V: Variant> Search<'a, LOG, V> {
    /// Construct a new [`Search`] instance to execute.
    #[inline(always)]
    pub fn new(
        is_searching: Arc<AtomicBool>,
        config: SearchConfig,
        prev_positions: Vec<Position>,
        ttable: &'a mut TTable,
        history: &'a mut HistoryTable,
    ) -> Self {
        Self {
            nodes: 0,
            is_searching,
            config,
            prev_positions,
            ttable,
            history,
            variant: PhantomData,
        }
    }

    /// Start the search on the supplied [`Game`], returning a [`SearchResult`].
    ///
    /// This is the entrypoint of the search, and prints UCI info before starting iterative deepening.
    /// and concluding by sending the `bestmove` message and exiting.
    #[inline(always)]
    pub fn start(mut self, game: &Game) -> SearchResult {
        if LOG.allows(LogLevel::Debug) {
            self.send_string(format!("Starting search on {:?}", game.to_fen()));

            let soft = self.config.soft_timeout.as_millis();
            let hard = self.config.hard_timeout.as_millis();
            let nodes = self.config.max_nodes;
            let depth = self.config.max_depth;

            if soft < Duration::MAX.as_millis() {
                self.send_string(format!("Soft timeout := {soft}ms"));
            }
            if hard < Duration::MAX.as_millis() {
                self.send_string(format!("Hard timeout := {hard}ms"));
            }
            if nodes < u64::MAX {
                self.send_string(format!("Max nodes := {nodes} nodes"));
            }
            if depth < MAX_DEPTH {
                self.send_string(format!("Max depth := {depth}"));
            }
        }

        let res = self.iterative_deepening(game);

        if LOG.allows(LogLevel::Debug) {
            let hits = self.ttable.hits;
            let accesses = self.ttable.accesses;
            let hit_rate = hits as f32 / accesses as f32 * 100.0;
            let collisions = self.ttable.collisions;
            let info = format!("TT stats: {hits} hits / {accesses} accesses ({hit_rate:.2}% hit rate), {collisions} collisions");
            self.send_string(info);
        }

        // Search has ended; send bestmove
        if LOG.allows(LogLevel::Info) {
            self.send_response(UciResponse::BestMove {
                bestmove: res.bestmove.map(V::fmt_move),
                ponder: None,
            });
        }

        // Search has concluded, alert other thread(s) that we are no longer searching
        self.is_searching.store(false, Ordering::Relaxed);

        res
    }

    /// Sends a [`UciResponse`] to `stdout`.
    #[inline(always)]
    fn send_response<T: fmt::Display>(&self, response: UciResponse<T>) {
        println!("{response}");
    }

    /// Sends a [`UciInfo`] to `stdout`.
    #[inline(always)]
    fn send_info(&self, info: UciInfo) {
        let resp = UciResponse::info(info);
        self.send_response(resp);
    }

    /// Sends UCI info about the conclusion of this search.
    #[inline(always)]
    fn send_end_of_search_info(&self, result: &SearchResult) {
        let elapsed = self.config.starttime.elapsed();

        self.send_info(
            UciInfo::new()
                .depth(result.depth)
                .nodes(self.nodes)
                .score(result.score)
                .nps((self.nodes as f32 / elapsed.as_secs_f32()).trunc())
                .time(elapsed.as_millis())
                .pv(result.bestmove.map(V::fmt_move)),
        );
    }

    /// Helper to send a [`UciInfo`] containing only a `string` message to `stdout`.
    #[inline(always)]
    fn send_string<T: fmt::Display>(&self, string: T) {
        self.send_response(UciResponse::info_string(string));
    }

    /// Performs [iterative deepening](https://www.chessprogramming.org/Iterative_Deepening) (ID) on the Search's position.
    ///
    /// ID is a basic time management strategy for engines.
    /// It involves performing a search at depth `n`, then, if there is enough time remaining, performing a search at depth `n + 1`.
    /// On it's own, ID does not improve performance, because we are wasting work by re-running searches at low depth.
    /// However, with features such as move ordering, a/b pruning, and aspiration windows, ID enhances performance.
    ///
    /// After each iteration, we check if we've exceeded our `soft_timeout` and, if we haven't, we run a search at a greater depth.
    fn iterative_deepening(&mut self, game: &Game) -> SearchResult {
        // Initialize `bestmove` to the first move available
        let mut result = SearchResult {
            bestmove: game.into_iter().next(),
            ..Default::default()
        };

        /****************************************************************************************************
         * Iterative Deepening loop
         ****************************************************************************************************/

        // The actual Iterative Deepening loop
        'iterative_deepening: while self.config.starttime.elapsed() < self.config.soft_timeout
            && self.is_searching.load(Ordering::Relaxed)
            && result.depth <= self.config.max_depth
        {
            // Create a new aspiration window for this search
            let mut window = AspirationWindow::new(result.score, result.depth);

            // Get a score from the a/b search while using aspiration windows
            let score = 'aspiration_window: loop {
                // Start a new search at the current depth
                let score = self.negamax::<true>(game, result.depth, 0, window.alpha, window.beta);

                // If the score fell outside of the aspiration window, widen it gradually
                if window.fails_low(score) {
                    window.widen_down(score, result.depth);
                } else if window.fails_high(score) {
                    window.widen_up(score, result.depth);
                } else {
                    // Otherwise, the window is OK and we can use the score
                    break 'aspiration_window score;
                }

                // If we've ran out of time, we shouldn't update the score, because the last search iteration was forcibly cancelled.
                // Instead, we should break out of the ID loop, using the result from the previous iteration
                if self.search_cancelled() {
                    if LOG.allows(LogLevel::Debug) {
                        if let Some(bestmove) = self.get_tt_bestmove(game.key()) {
                            self.send_string(format!(
                                "Search cancelled during depth {} while evaluating {} with score {score}",
                                result.depth,
                                V::fmt_move(bestmove),
                                ));
                        } else {
                            self.send_string(format!(
                            "Search cancelled during depth {} with score {score} and no bestmove",
                            result.depth,
                        ));
                        }
                    }
                    break 'iterative_deepening;
                }
            };

            /****************************************************************************************************
             * Update current best score
             ****************************************************************************************************/

            // Otherwise, we need to update the "best" result with the results from the new search
            result.score = score;

            // Get the bestmove from the TTable
            result.bestmove = self.ttable.get(&game.key()).map(|entry| entry.bestmove);

            // Send search info to the GUI
            if LOG.allows(LogLevel::Info) {
                self.send_end_of_search_info(&result);
            }

            // Increase the depth for the next iteration
            result.depth += 1;
        }

        // Transfer the node count
        result.nodes += self.nodes;

        // ID loop has concluded (either by finishing or timing out),
        // so we return the result from the last successfully-completed search.
        result
    }

    /// Primary location of search logic.
    ///
    /// Uses the [negamax](https://www.chessprogramming.org/Negamax) algorithm in a [fail soft](https://www.chessprogramming.org/Alpha-Beta#Negamax_Framework) framework.
    fn negamax<const PV: bool>(
        &mut self,
        game: &Game,
        depth: u8,
        ply: i32,
        mut alpha: Score,
        beta: Score,
    ) -> Score {
        // If we've reached a terminal node, evaluate the current position
        if depth == 0 {
            return self.quiescence(game, ply, alpha, beta);
        }

        // If there are no legal moves, it's either mate or a draw.
        let mut moves = game.get_legal_moves();
        if moves.is_empty() {
            let score = if game.is_in_check() {
                // Offset by ply to prefer earlier mates
                -Score::MATE + ply
            } else {
                // Drawing is better than losing
                Score::DRAW
            };

            return score;
        }

        // Sort moves so that we look at "promising" ones first
        let tt_move = self.get_tt_bestmove(game.key());
        moves.sort_by_cached_key(|mv| self.score_move(game, mv, tt_move));

        // Start with a *really bad* initial score
        let mut best = -Score::INF;
        let mut bestmove = moves[0]; // Safe because we guaranteed `moves` to be nonempty above
        let original_alpha = alpha;

        /****************************************************************************************************
         * Primary move loop
         ****************************************************************************************************/

        for (i, mv) in moves.iter().enumerate() {
            // Copy-make the new position
            let new = game.with_move_made(*mv);
            let mut score;

            // Determine the score of making this move
            if self.is_draw(&new) {
                score = Score::DRAW;
            } else {
                // Append the move onto the history
                self.prev_positions.push(*new.position());

                /****************************************************************************************************
                 * Principal Variation Search: https://en.wikipedia.org/wiki/Principal_variation_search#Pseudocode
                 ****************************************************************************************************/
                if i == 0 {
                    // Recurse on the principle variation
                    score = -self.negamax::<PV>(&new, depth - 1, ply + 1, -beta, -alpha);
                } else {
                    // Search with a null window
                    score = -self.negamax::<false>(&new, depth - 1, ply + 1, -alpha - 1, -alpha);

                    // If it failed, perform a full re-search with the full a/b bounds
                    if alpha < score && score < beta {
                        score = -self.negamax::<PV>(&new, depth - 1, ply + 1, -beta, -alpha);
                    }
                };

                self.nodes += 1; // We've now searched this node

                // Pop the move from the history
                self.prev_positions.pop();
            };

            /****************************************************************************************************
             * Score evaluation & bounds adjustments
             ****************************************************************************************************/

            // If we've found a better move than our current best, update the results
            if score > best {
                best = score;

                if score > alpha {
                    alpha = score;
                    // PV found
                    bestmove = *mv;
                }

                // Fail soft beta-cutoff.
                if score >= beta {
                    // Simple bonus based on depth
                    let bonus = Score(300 * depth as i32 - 250);

                    // Only update quiet moves
                    if mv.is_quiet() {
                        self.history.update(game, mv, bonus);
                    }

                    // Apply a penalty to all quiets searched so far
                    for mv in moves[..i].iter().filter(|mv| mv.is_quiet()) {
                        self.history.update(game, mv, -bonus);
                    }
                    break;
                }
            }

            // Check if we can continue searching
            if self.search_cancelled() {
                break;
            }
        }

        // Save this node to the TTable
        self.save_to_tt(game.key(), bestmove, best, original_alpha, beta, depth, ply);

        best
    }

    /// Quiescence Search (QSearch)
    ///
    /// A search that looks at only possible captures and capture-chains.
    /// This is called when [`Search::negamax`] reaches a depth of 0, and has no recursion limit.
    fn quiescence(&mut self, game: &Game, _ply: i32, mut alpha: Score, beta: Score) -> Score {
        // Evaluate the current position, to serve as our baseline
        let stand_pat = Evaluator::new(game).eval();

        // Beta cutoff; this position is "too good" and our opponent would never let us get here
        if stand_pat >= beta {
            return beta;
        } else if stand_pat > alpha {
            alpha = stand_pat;
        }

        // Generate only the legal captures
        // TODO: Is there a more concise way of doing this?
        // The `game.into_iter().only_captures()` doesn't cover en passant...
        let mut captures = game
            .get_legal_moves()
            .into_iter()
            .filter(Move::is_capture)
            .collect::<MoveList>();

        // Can't check for mates in normal qsearch, since we're not looking at *all* moves.
        // So, if there are no captures available, just return the current evaluation.
        if captures.is_empty() {
            return stand_pat;
        }

        let tt_move = self.get_tt_bestmove(game.key());
        captures.sort_by_cached_key(|mv| self.score_move(game, mv, tt_move));

        let mut best = stand_pat;
        // let mut bestmove = captures[0]; // Safe because we ensured `captures` is not empty
        // let original_alpha = alpha;

        /****************************************************************************************************
         * Primary move loop
         ****************************************************************************************************/

        for mv in captures {
            // Copy-make the new position
            let new = game.with_move_made(mv);
            let score;

            // Normally, repetitions can't occur in QSearch, because captures are irreversible.
            // However, some QSearch extensions (quiet TT moves, all moves when in check, etc.) may be reversible.
            if self.is_draw(&new) {
                score = Score::DRAW;
            } else {
                self.prev_positions.push(*new.position());

                score = -self.quiescence(&new, _ply + 1, -beta, -alpha);
                self.nodes += 1; // We've now searched this node

                self.prev_positions.pop();
            }

            /****************************************************************************************************
             * Score evaluation & bounds adjustments
             ****************************************************************************************************/
            // If we've found a better move than our current best, update our result
            if score > best {
                best = score;

                if score > alpha {
                    alpha = score;

                    // PV found
                    // bestmove = mv;
                }

                // Fail soft beta-cutoff.
                if score >= beta {
                    break;
                }
            }

            // Check if we can continue searching
            if self.search_cancelled() {
                break;
            }
        }

        // Save this node to the TTable
        // self.save_to_tt(game.key(), bestmove, best, original_alpha, beta, 0, ply);

        best // fail-soft
    }

    /// Checks if we've exceeded any conditions that would warrant the search to end.
    #[inline(always)]
    fn search_cancelled(&self) -> bool {
        // Condition 1: We've exceeded the hard limit of our allotted search time
        self.config.starttime.elapsed() >= self.config.hard_timeout ||
        // Condition 2: The search was stopped by an external factor, like the `stop` command
        !self.is_searching.load(Ordering::Relaxed) ||
        // Condition 3: We've exceeded the maximum amount of nodes we're allowed to search
        self.nodes >= self.config.max_nodes
    }

    /// Checks if `game` is a repetition, comparing it to previous positions
    #[inline(always)]
    fn is_repetition(&self, game: &Game) -> bool {
        // We can skip the previous position, because there's no way it can be a repetition
        for prev in self.prev_positions.iter().rev().skip(1) {
            if prev.key() == game.key() {
                return true;
            } else
            // The halfmove counter only resets on irreversible moves (captures, pawns, etc.) so it can't be a repetition.
            if prev.halfmove() == 0 {
                return false;
            }
        }

        false
    }

    /// Returns `true` if `game` can be claimed as a draw
    #[inline(always)]
    fn is_draw(&self, game: &Game) -> bool {
        self.is_repetition(game)
            || game.can_draw_by_fifty()
            || game.can_draw_by_insufficient_material()
    }

    /// Saves the provided data to an entry in the TTable.
    #[allow(clippy::too_many_arguments)]
    fn save_to_tt(
        &mut self,
        key: ZobristKey,
        bestmove: Move,
        score: Score,
        alpha: Score,
        beta: Score,
        depth: u8,
        ply: i32,
    ) {
        let entry = TTableEntry::new(key, bestmove, score, alpha, beta, depth, ply);
        let old = self.ttable.store(entry);

        if LOG.allows(LogLevel::Debug) {
            // If a previous entry existed and had a *different* key, this was a collision
            if old.is_some_and(|old| old.key != key) {
                self.ttable.collisions += 1;
            }
        }
    }

    /// Gets the bestmove for the provided position from the TTable, if it exists.
    fn get_tt_bestmove(&mut self, key: ZobristKey) -> Option<Move> {
        let mv = self.ttable.get(&key).map(|entry| entry.bestmove);

        if LOG.allows(LogLevel::Debug) {
            // Regardless whether this was a hit, it was still an access
            self.ttable.accesses += 1;

            // If a move was found, this was a hit
            if mv.is_some() {
                self.ttable.hits += 1;
            }
        }

        mv
    }

    /// Applies a score to the provided move, intended to be used when ordering moves during search.
    #[inline(always)]
    fn score_move(&self, game: &Game, mv: &Move, tt_move: Option<Move>) -> Score {
        // TT move should be looked at first, so assign it the best possible score and immediately exit.
        if tt_move.is_some_and(|tt_mv| tt_mv == *mv) {
            return Score(i32::MIN);
        }

        // Safe unwrap because we can't move unless there's a piece at `from`
        let piece = game.piece_at(mv.from()).unwrap();
        let to = mv.to();
        let mut score = Score::BASE_MOVE_SCORE;

        // Apply history bonus to quiets
        if mv.is_quiet() {
            score += self.history[piece][to];
        } else
        // Capturing a high-value piece with a low-value piece is a good idea
        if let Some(victim) = game.piece_at(to) {
            score += MVV_LVA[piece][victim];
        }

        -score // We're sorting, so a lower number is better
    }
}

/// This table represents values for [MVV-LVA](https://www.chessprogramming.org/MVV-LVA) move ordering.
///
/// It is indexed by `[attacker][victim]`, and yields a "score" that is used when sorting moves.
///
/// The following table is produced:
/// ```text
///                     VICTIM
/// A       P     N     B     R     Q     K     
/// T    +---------------------------------+
/// T   P| 900   3100  3200  4900  8900  0     
/// A   N| 680   2880  2980  4680  8680  0     
/// C   B| 670   2870  2970  4670  8670  0     
/// K   R| 500   2700  2800  4500  8500  0     
/// E   Q| 100   2300  2400  4100  8100  0     
/// R   K| 1000  3200  3300  5000  9000  0     
/// ```
///
/// Note that the actual table is different, as it has size `12x12` instead of `6x6`
/// to account for the fact that castling is denoted as `KxR`.
/// The values are also all left-shifted by 16 bits, to ensure that captures are ranked above quiets in all cases.
///
/// See [`print_mvv_lva_table`] to display this table.
const MVV_LVA: [[i32; Piece::COUNT]; Piece::COUNT] = {
    let mut matrix = [[0; Piece::COUNT]; Piece::COUNT];
    let count = Piece::COUNT;

    let mut attacker = 0;
    while attacker < count {
        let mut victim = 0;
        let atk_color = Color::from_bool(attacker < PieceKind::COUNT);

        while victim < count {
            let atk = PieceKind::from_bits_unchecked(attacker as u8 % 6);
            let vtm = PieceKind::from_bits_unchecked(victim as u8 % 6);

            let vtm_color = Color::from_bool(victim < PieceKind::COUNT);

            // Remove scores for capturing the King and friendly pieces (KxR for castling)
            let can_capture = (atk_color.index() != vtm_color.index()) // Different colors
                && victim != count - 1 // Can't capture White King
                && victim != PieceKind::COUNT - 1; // Can't capture Black King

            // Rustic's way of doing things; Arbitrary increasing numbers for capturing pairs
            // bench: 27609398 nodes 5716479 nps
            // let score = (victim * 10 + (count - attacker)) as i32;

            // Default MVV-LVA except that the King is assigned a value of 0 if he is attacking
            // bench: 27032804 nodes 8136592 nps
            let score = 10 * value_of(vtm) - value_of(atk);

            // If the attacker is the King, the score is half the victim's value.
            // This encourages the King to attack, but not as strongly as other pieces.
            // bench: 27107011 nodes 5647285 nps
            // let score = if attacker == count - 1 {
            //     value_of(vtm) / 2
            // } else {
            //     // Standard MVV-LVA computation
            //     10 * value_of(vtm) - value_of(atk)
            // };

            // Shift the value by a large amount so that captures are always ranked very highly
            matrix[attacker][victim] = (score * can_capture as i32) << 16;
            victim += 1;
        }
        attacker += 1;
    }
    matrix
};

/// Utility function to print the MVV-LVA table
#[allow(dead_code)]
pub fn print_mvv_lva_table() {
    print!("\nX  ");
    for victim in Piece::iter() {
        print!("{victim}     ");
    }
    print!("\n +");
    for _ in Piece::iter() {
        print!("------");
    }
    println!("-+");
    for attacker in Piece::iter() {
        print!("{attacker}| ");
        for victim in Piece::iter() {
            let score = MVV_LVA[attacker][victim];
            print!("{score:<4}  ")
        }
        println!();
    }
}

#[cfg(test)]
mod tests {
    use super::*;
    use crate::*;

    fn run_search(fen: &str, config: SearchConfig) -> SearchResult {
        let is_searching = Arc::new(AtomicBool::new(true));
        let game = fen.parse().unwrap();

        let mut ttable = Default::default();
        let mut history = Default::default();
        Search::<{ LogLevel::None as u8 }, Standard>::new(
            is_searching,
            config,
            Default::default(),
            &mut ttable,
            &mut history,
        )
        .start(&game)
    }

    fn ensure_is_mate_in(fen: &str, config: SearchConfig, moves: i32) -> SearchResult {
        let res = run_search(fen, config);
        assert!(
            res.score.is_mate(),
            "Search on {fen:?} with config {config:#?} produced result that is not mate.\nResult: {res:#?}"
        );
        assert_eq!(
            res.score.moves_to_mate(),
            moves,
            "Search on {fen:?} with config {config:#?} produced result not mate in {moves}.\nResult: {res:#?}"
        );
        res
    }

    #[test]
    fn test_white_mate_in_1() {
        let fen = "k7/8/KQ6/8/8/8/8/8 w - - 0 1";
        let config = SearchConfig {
            max_depth: 2,
            ..Default::default()
        };

        let res = ensure_is_mate_in(fen, config, 1);
        assert_eq!(res.bestmove.unwrap(), "b6a7")
    }

    #[test]
    fn test_black_mated_in_1() {
        let fen = "1k6/8/KQ6/2Q5/8/8/8/8 b - - 0 1";
        let config = SearchConfig {
            max_depth: 3,
            ..Default::default()
        };

        let res = ensure_is_mate_in(fen, config, -1);
        assert_eq!(res.bestmove.unwrap(), "b8a8")
    }

    #[test]
    fn test_stalemate() {
        let fen = "k7/8/KQ6/8/8/8/8/8 b - - 0 1";
        let config = SearchConfig::default();

        let res = run_search(fen, config);
        assert!(res.bestmove.is_none());
        assert_eq!(res.score, Score::DRAW);
    }

    #[test]
    fn test_obvious_capture_promote() {
        // Pawn should take queen and also promote to queen
        let fen = "3q1n2/4P3/8/8/8/8/k7/7K w - - 0 1";
        let config = SearchConfig {
            max_depth: 1,
            ..Default::default()
        };

        let res = run_search(fen, config);
        assert_eq!(res.bestmove.unwrap(), "e7d8q");
    }

    #[test]
    fn test_quick_search_finds_move() {
        // If *any* legal move is available, it should be found, regardless of how much time was given.
        let fen = chessie::FEN_STARTPOS;
        let config = SearchConfig {
            soft_timeout: Duration::from_millis(0),
            hard_timeout: Duration::from_millis(0),
            ..Default::default()
        };

        let res = run_search(fen, config);
        assert!(res.bestmove.is_some());
    }
}<|MERGE_RESOLUTION|>--- conflicted
+++ resolved
@@ -254,13 +254,7 @@
     ///
     /// Uses the "history gravity" formula from https://www.chessprogramming.org/History_Heuristic#History_Bonuses
     #[inline(always)]
-<<<<<<< HEAD
-    fn update(&mut self, game: &Game, mv: &Move, depth: u8) {
-        // Simple bonus based on depth
-        let bonus = Score((depth * depth) as i32);
-=======
     fn update(&mut self, game: &Game, mv: &Move, bonus: Score) {
->>>>>>> 9bab9d32
         // Safety: This is a move. There *must* be a piece at `from`.
         let piece = game.piece_at(mv.from()).unwrap();
         let to = mv.to();
