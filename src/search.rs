/*
 * This Source Code Form is subject to the terms of the Mozilla Public
 * License, v. 2.0. If a copy of the MPL was not distributed with this
 * file, You can obtain one at https://mozilla.org/MPL/2.0/.
 */

use std::{
    fmt::{self, Debug},
    marker::PhantomData,
    ops::Neg,
    sync::{
        atomic::{AtomicBool, Ordering},
        Arc,
    },
    time::{Duration, Instant},
};

use uci_parser::{UciInfo, UciResponse, UciSearchOptions};

use crate::{
    tune, Color, Game, HistoryTable, LogLevel, LoggingLevel, Move, MoveList, Piece, PieceKind,
    Position, Score, TTable, TTableEntry, Variant, ZobristKey,
};

/// Maximum depth that can be searched
pub const MAX_DEPTH: u8 = u8::MAX / 2;

/// Minium depth at which null move pruning can be applied.
const MIN_NMP_DEPTH: u8 = tune::min_nmp_depth!();

/// Value to subtract from `depth` when applying null move pruning.
const NMP_REDUCTION_VALUE: u8 = tune::nmp_reduction_value!();

/// MAximum depth at which to apply reverse futility pruning.
const MAX_RFP_DEPTH: u8 = tune::max_rfp_depth!();

/// Minimum depth at which to apply late move reductions.
const MIN_LMR_DEPTH: u8 = tune::min_lmr_depth!();

/// Minimum moves that must be made before late move reductions can be applied.
const MIN_LMR_MOVES: usize = tune::min_lmr_moves!();

/// Base value in the LMR formula.
const LMR_OFFSET: f32 = tune::lmr_offset!();

/// Divisor in the LMR formula.
const LMR_DIVISOR: f32 = tune::lmr_divisor!();

/// Bounds within an alpha-beta search.
#[derive(Debug, Clone, Copy, PartialEq, Eq)]
pub struct SearchBounds {
    /// Lower bound.
    ///
    /// We are guaranteed a score that is AT LEAST `alpha`.
    /// During search, if no move can raise `alpha`, we are said to have "failed low."
    ///
    /// On a fail-low, we do not have a "best move."
    pub alpha: Score,

    /// Upper bound.
    ///
    /// Our opponent is guaranteed a score that is AT MOST `beta`.
    /// During search, if a move scores higher than `beta`, we are said to have "failed high."
    ///
    /// On a fail-high, the branch is pruned, since our opponent has a better move to play earlier in the tree,
    /// which would make this position unreachable for us.
    pub beta: Score,
}

impl SearchBounds {
    /// Create a new [`SearchBounds`] from the provided `alpha` and `beta` values.
    #[inline(always)]
    const fn new(alpha: Score, beta: Score) -> Self {
        Self { alpha, beta }
    }

    /// Create a "null window" around `alpha`.
    #[inline(always)]
    fn null_alpha(self) -> Self {
        Self::new(self.alpha, self.alpha + 1)
    }

    /// Create a "null window" around `beta`.
    #[inline(always)]
    fn null_beta(self) -> Self {
        Self::new(self.beta - 1, self.beta)
    }
}

impl Neg for SearchBounds {
    type Output = Self;
    /// Negating a [`SearchBounds`] swaps the `alpha` and `beta` fields and negates them both.
    #[inline(always)]
    fn neg(self) -> Self::Output {
        Self {
            alpha: -self.beta,
            beta: -self.alpha,
        }
    }
}

impl Default for SearchBounds {
    /// Default [`SearchBounds`] are a `(-infinity, infinity)`.
    #[inline(always)]
    fn default() -> Self {
        Self::new(Score::ALPHA, Score::BETA)
    }
}

/// Represents a window around a search result to act as our a/b bounds.
#[derive(Debug)]
struct AspirationWindow {
    /// Bounds of this search window
    bounds: SearchBounds,

    /// Number of times that a score has been returned above beta.
    beta_fails: i32,

    /// Number of times that a score has been returned below alpha.
    alpha_fails: i32,
}

impl AspirationWindow {
    /// Returns a delta value to change window's size.
    ///
    /// The value will differ depending on `depth`, with higher depths producing narrower windows.
    #[inline(always)]
    fn delta(depth: u8) -> Score {
        let initial_delta = tune::initial_aspiration_window_delta!();

        let min_delta = tune::min_aspiration_window_delta!();

        // Gradually decrease the window size from `8*init` to `min`
        let delta = ((initial_delta << 3) / depth as i32).max(min_delta);

        Score(delta)
    }

    /// Creates a new [`AspirationWindow`] centered around `score`.
    #[inline(always)]
    fn new(score: Score, depth: u8) -> Self {
        // If the score is mate, we expect search results to fluctuate, so set the windows to infinite.
        // Also, we only want to use aspiration windows after certain depths, so check that, too.
        let bounds = if depth < tune::min_aspiration_window_depth!() || score.is_mate() {
            SearchBounds::default()
        } else {
            // Otherwise we build a window around the provided score.
            let delta = Self::delta(depth);
            SearchBounds::new(
                (score - delta).max(Score::ALPHA),
                (score + delta).min(Score::BETA),
            )
        };

        Self {
            bounds,
            alpha_fails: 0,
            beta_fails: 0,
        }
    }

    /// Widens the window's `alpha` bound, expanding it downwards.
    ///
    /// This also resets the `beta` bound to `(alpha + beta) / 2`
    #[inline(always)]
    fn widen_down(&mut self, score: Score, depth: u8) {
        // Compute a gradually-increasing delta
        let delta = Self::delta(depth) * (1 << (self.alpha_fails + 1));

        // By convention, we widen both bounds on a fail low.
        self.bounds.beta = ((self.bounds.alpha + self.bounds.beta) / 2).min(Score::BETA);
        self.bounds.alpha = (score - delta).max(Score::ALPHA);

        // Increase number of failures
        self.alpha_fails += 1;
    }

    /// Widens the window's `beta` bound, expanding it upwards.
    #[inline(always)]
    fn widen_up(&mut self, score: Score, depth: u8) {
        // Compute a gradually-increasing delta
        let delta = Self::delta(depth) * (1 << (self.beta_fails + 1));

        // Widen the beta bound
        self.bounds.beta = (score + delta).min(Score::BETA);

        // Increase number of failures
        self.beta_fails += 1;
    }

    /// Returns `true` if `score` fails low, meaning it is below `alpha` and the window must be expanded downwards.
    #[inline(always)]
    fn fails_low(&self, score: Score) -> bool {
        self.bounds.alpha != Score::ALPHA && score <= self.bounds.alpha
    }

    /// Returns `true` if `score` fails high, meaning it is above `beta` and the window must be expanded upwards.
    #[inline(always)]
    fn fails_high(&self, score: Score) -> bool {
        self.bounds.beta != Score::BETA && score >= self.bounds.beta
    }
}

/// The result of a search, containing the best move found, score, and total nodes searched.
#[derive(Debug, Clone, Copy, PartialEq, Eq, Hash)]
pub struct SearchResult {
    /// Number of nodes searched.
    pub nodes: u64,

    /// Best move found during the search.
    pub bestmove: Option<Move>,

    /// Evaluation of the position after `bestmove` is made.
    pub score: Score,

    // The depth of the search that produced this result.
    pub depth: u8,
}

impl Default for SearchResult {
    /// A default search result should initialize to a *very bad* value,
    /// since there isn't a move to play.
    #[inline(always)]
    fn default() -> Self {
        Self {
            nodes: 0,
            bestmove: None,
            score: Score::ALPHA,
            depth: 1,
        }
    }
}

/// Configuration variables for executing a [`Search`].
#[derive(Debug, Clone, Copy)]
pub struct SearchConfig {
    /// Maximum depth to execute the search.
    pub max_depth: u8,

    /// Node allowance.
    ///
    /// If the search exceeds this many nodes, it will exit as quickly as possible.
    pub max_nodes: u64,

    /// Start time of the search.
    pub starttime: Instant,

    /// Soft limit on search time.
    ///
    /// During iterative deepening, if a search concludes and this timeout is exceeded,
    /// the entire search will exit, since there probably isn't enough time remaining
    /// to conduct a search at a deeper depth.
    pub soft_timeout: Duration,

    /// Hard limit on search time.
    ///
    /// During *any* point in the search, if this limit is exceeded, the search will cancel.
    pub hard_timeout: Duration,
}

impl SearchConfig {
    /// Constructs a new [`SearchConfig`] from the provided UCI options and game.
    ///
    /// The [`Game`] is used to determine side to move, and other factors when computing the soft/hard timeouts.
    pub fn new<V: Variant>(options: UciSearchOptions, game: &Game<V>) -> Self {
        let mut config = Self::default();

        // If supplied, set the max depth / node allowance
        if let Some(depth) = options.depth {
            config.max_depth = depth as u8;
        }

        if let Some(nodes) = options.nodes {
            config.max_nodes = nodes as u64;
        }

        // If `movetime` was supplied, search that long.
        if let Some(movetime) = options.movetime {
            config.hard_timeout = movetime;
            config.soft_timeout = movetime;
        } else {
            // Otherwise, search based on time remaining and increment
            let (time, inc) = if game.side_to_move().is_white() {
                (options.wtime, options.winc)
            } else {
                (options.btime, options.binc)
            };

            // Only calculate timeouts if a time was provided
            if let Some(time) = time {
                let inc = inc.unwrap_or(Duration::ZERO) / tune::time_inc_divisor!();

                config.soft_timeout = time / tune::soft_timeout_divisor!() + inc;
                config.hard_timeout = time / tune::hard_timeout_divisor!() + inc;
            }
        }

        config
    }
}

impl Default for SearchConfig {
    /// A default [`SearchConfig`] will permit an "infinite" search.
    ///
    /// The word "infinite" is quoted here because the actual defaults are the `::MAX` values for each field.
    #[inline(always)]
    fn default() -> Self {
        Self {
            max_depth: MAX_DEPTH,
            max_nodes: u64::MAX,
            starttime: Instant::now(),
            soft_timeout: Duration::MAX,
            hard_timeout: Duration::MAX,
        }
    }
}

/// Executes a search on the provided game at a specified depth.
pub struct Search<'a, const LOG: u8, V> {
    /// Number of nodes searched.
    nodes: u64,

    /// An atomic flag to determine if the search should be cancelled at any time.
    ///
    /// If this is ever `false`, the search must exit as soon as possible.
    is_searching: Arc<AtomicBool>,

    /// Configuration variables for this instance of the search.
    config: SearchConfig,

    /// Previous positions encountered during search.
    prev_positions: Vec<Position>,

    /// Transposition table used to cache information during search.
    ttable: &'a mut TTable,

    /// Storage for moves that cause a beta-cutoff during search.
    history: &'a mut HistoryTable,

    /// Marker for what variant of Chess is being played
    variant: PhantomData<&'a V>,
}

impl<'a, const LOG: u8, V: Variant> Search<'a, LOG, V> {
    /// Construct a new [`Search`] instance to execute.
    #[inline(always)]
    pub fn new(
        is_searching: Arc<AtomicBool>,
        config: SearchConfig,
        prev_positions: Vec<Position>,
        ttable: &'a mut TTable,
        history: &'a mut HistoryTable,
    ) -> Self {
        Self {
            nodes: 0,
            is_searching,
            config,
            prev_positions,
            ttable,
            history,
            variant: PhantomData,
        }
    }

    /// Start the search on the supplied [`Game`], returning a [`SearchResult`].
    ///
    /// This is the entrypoint of the search, and prints UCI info before starting iterative deepening.
    /// and concluding by sending the `bestmove` message and exiting.
    #[inline(always)]
    pub fn start(mut self, game: &Game<V>) -> SearchResult {
        if LOG.allows(LogLevel::Debug) {
            self.send_string(format!("Starting search on {:?}", game.to_fen()));

            let soft = self.config.soft_timeout.as_millis();
            let hard = self.config.hard_timeout.as_millis();
            let nodes = self.config.max_nodes;
            let depth = self.config.max_depth;

            if soft < Duration::MAX.as_millis() {
                self.send_string(format!("Soft timeout := {soft}ms"));
            }
            if hard < Duration::MAX.as_millis() {
                self.send_string(format!("Hard timeout := {hard}ms"));
            }
            if nodes < u64::MAX {
                self.send_string(format!("Max nodes := {nodes} nodes"));
            }
            if depth < MAX_DEPTH {
                self.send_string(format!("Max depth := {depth}"));
            }
        }

        let res = self.iterative_deepening(game);

        if LOG.allows(LogLevel::Debug) {
            let hits = self.ttable.hits;
            let accesses = self.ttable.accesses;
            let hit_rate = hits as f32 / accesses as f32 * 100.0;
            let collisions = self.ttable.collisions;
            let info = format!("TT stats: {hits} hits / {accesses} accesses ({hit_rate:.2}% hit rate), {collisions} collisions");
            self.send_string(info);
        }

        // Search has ended; send bestmove
        if LOG.allows(LogLevel::Info) {
            self.send_response(UciResponse::BestMove {
                bestmove: res.bestmove.map(V::fmt_move),
                ponder: None,
            });
        }

        // Search has concluded, alert other thread(s) that we are no longer searching
        self.is_searching.store(false, Ordering::Relaxed);

        res
    }

    /// Sends a [`UciResponse`] to `stdout`.
    #[inline(always)]
    fn send_response<T: fmt::Display>(&self, response: UciResponse<T>) {
        println!("{response}");
    }

    /// Sends a [`UciInfo`] to `stdout`.
    #[inline(always)]
    fn send_info(&self, info: UciInfo) {
        let resp = UciResponse::info(info);
        self.send_response(resp);
    }

    /// Sends UCI info about the conclusion of this search.
    #[inline(always)]
    fn send_end_of_search_info(&self, result: &SearchResult) {
        let elapsed = self.config.starttime.elapsed();

        self.send_info(
            UciInfo::new()
                .depth(result.depth)
                .nodes(self.nodes)
                .score(result.score)
                .nps((self.nodes as f32 / elapsed.as_secs_f32()).trunc())
                .time(elapsed.as_millis())
                .pv(result.bestmove.map(V::fmt_move)),
        );
    }

    /// Helper to send a [`UciInfo`] containing only a `string` message to `stdout`.
    #[inline(always)]
    fn send_string<T: fmt::Display>(&self, string: T) {
        self.send_response(UciResponse::info_string(string));
    }

    /// Performs [iterative deepening](https://www.chessprogramming.org/Iterative_Deepening) (ID) on the Search's position.
    ///
    /// ID is a basic time management strategy for engines.
    /// It involves performing a search at depth `n`, then, if there is enough time remaining, performing a search at depth `n + 1`.
    /// On it's own, ID does not improve performance, because we are wasting work by re-running searches at low depth.
    /// However, with features such as move ordering, a/b pruning, and aspiration windows, ID enhances performance.
    ///
    /// After each iteration, we check if we've exceeded our `soft_timeout` and, if we haven't, we run a search at a greater depth.
    fn iterative_deepening(&mut self, game: &Game<V>) -> SearchResult {
        // Initialize `bestmove` to the first move available
        let mut result = SearchResult {
            bestmove: game.get_legal_moves().first().copied(),
            ..Default::default()
        };

        /****************************************************************************************************
         * Iterative Deepening: https://www.chessprogramming.org/Iterative_Deepening
         ****************************************************************************************************/

        // The actual Iterative Deepening loop
        'iterative_deepening: while self.config.starttime.elapsed() < self.config.soft_timeout
            && self.is_searching.load(Ordering::Relaxed)
            && result.depth <= self.config.max_depth
        {
            /****************************************************************************************************
             * Aspiration Windows: https://www.chessprogramming.org/Aspiration_Windows
             ****************************************************************************************************/

            // Create a new aspiration window for this search
            let mut window = AspirationWindow::new(result.score, result.depth);

            // Get a score from the a/b search while using aspiration windows
            let score = 'aspiration_window: loop {
                // Start a new search at the current depth
                let score = self.negamax::<true>(game, result.depth, 0, window.bounds);

                // If the score fell outside of the aspiration window, widen it gradually
                if window.fails_low(score) {
                    window.widen_down(score, result.depth);
                } else if window.fails_high(score) {
                    window.widen_up(score, result.depth);
                } else {
                    // Otherwise, the window is OK and we can use the score
                    break 'aspiration_window score;
                }

                // If we've ran out of time, we shouldn't update the score, because the last search iteration was forcibly cancelled.
                // Instead, we should break out of the ID loop, using the result from the previous iteration
                if self.search_cancelled() {
                    if LOG.allows(LogLevel::Debug) {
                        if let Some(bestmove) = self.get_tt_bestmove(game.key()) {
                            self.send_string(format!(
                                "Search cancelled during depth {} while evaluating {} with score {score}",
                                result.depth,
                                V::fmt_move(bestmove),
                                ));
                        } else {
                            self.send_string(format!(
                            "Search cancelled during depth {} with score {score} and no bestmove",
                            result.depth,
                        ));
                        }
                    }
                    break 'iterative_deepening;
                }
            };

            /****************************************************************************************************
             * Update current best score
             ****************************************************************************************************/

            // Otherwise, we need to update the "best" result with the results from the new search
            result.score = score;

            // Get the bestmove from the TTable
            result.bestmove = self.ttable.get(&game.key()).map(|entry| entry.bestmove);

            // Send search info to the GUI
            if LOG.allows(LogLevel::Info) {
                self.send_end_of_search_info(&result);
            }

            // Increase the depth for the next iteration
            result.depth += 1;
        }

        // Transfer the node count
        result.nodes += self.nodes;

        // ID loop has concluded (either by finishing or timing out),
        // so we return the result from the last successfully-completed search.
        result
    }

    /// Primary location of search logic.
    ///
    /// Uses the [negamax](https://www.chessprogramming.org/Negamax) algorithm in a [fail soft](https://www.chessprogramming.org/Alpha-Beta#Negamax_Framework) framework.
    fn negamax<const PV: bool>(
        &mut self,
        game: &Game<V>,
        depth: u8,
        ply: i32,
        mut bounds: SearchBounds,
    ) -> Score {
        let original_alpha = bounds.alpha;

        /****************************************************************************************************
         * TT Cutoffs: https://www.chessprogramming.org/Transposition_Table#Transposition_Table_Cutoffs
         ****************************************************************************************************/
        // Do not prune in PV nodes
        if !PV {
            // If we've seen this position before, and our previously-found score is valid, then don't bother searching anymore.
<<<<<<< HEAD
            if let Some(tt_score) = self.probe_tt(game.key(), depth, bounds) {
                return tt_score;
=======
            if let Some(tt_entry) = self.ttable.get(&game.key()) {
                // Can only cut off if the existing entry came from a greater depth.
                if tt_entry.depth >= depth {
                    // Adjust mate scores to be relative to current ply
                    let score = if tt_entry.score.is_mate() {
                        tt_entry.score.relative(ply)
                    } else {
                        tt_entry.score
                    };

                    // If we can cutoff, do so
                    if tt_entry.node_type == NodeType::Pv
                        || (tt_entry.node_type == NodeType::All && score <= alpha)
                        || (tt_entry.node_type == NodeType::Cut && score >= beta)
                    {
                        return score;
                    }
                }
>>>>>>> 4298dfd9
            }
        }

        /****************************************************************************************************
         * Quiescence Search: https://www.chessprogramming.org/Quiescence_Search
         ****************************************************************************************************/
        // If we've reached a terminal node, evaluate the current position
        if depth == 0 {
            return self.quiescence(game, ply, bounds);
        }

        // If we CAN prune this node by means other than the TT, do so
        if let Some(score) = self.node_pruning_score::<PV>(game, depth, ply, bounds) {
            return score;
        }

        // If there are no legal moves, it's either mate or a draw.
        let mut moves = game.get_legal_moves();
        if moves.is_empty() {
            return if game.is_in_check() {
                // Offset by ply to prefer earlier mates
                -Score::MATE + ply
            } else {
                // Drawing is better than losing
                Score::DRAW
            };
        }

        // Sort moves so that we look at "promising" ones first
        let tt_move = self.get_tt_bestmove(game.key());
        moves.sort_by_cached_key(|mv| self.score_move(game, mv, tt_move));

        // Start with a *really bad* initial score
        let mut best = Score::ALPHA;
        let mut bestmove = moves[0]; // Safe because we guaranteed `moves` to be nonempty above

        /****************************************************************************************************
         * Primary move loop
         ****************************************************************************************************/

        for (i, mv) in moves.iter().enumerate() {
            // Copy-make the new position
            let new = game.with_move_made(*mv);
            let mut score = Score::DRAW;

            if !self.is_draw(&new) {
                // Append the move onto the history
                self.prev_positions.push(*new.position());

                let new_depth = depth - 1 + self.extension_value(&new);

                // If this node can be reduced, search it with a reduced window.
                if let Some(lmr_reduction) = self.reduction_value::<PV>(depth, &new, i) {
                    // Reduced depth should never exceed `new_depth` and should never be less than `1`.
                    let reduced_depth = (new_depth - lmr_reduction).max(1).min(new_depth);

                    // Search at a reduced depth with a null window
                    score =
                        -self.negamax::<false>(&new, reduced_depth, ply + 1, -bounds.null_alpha());

                    // If that failed *high* (raised alpha), re-search at the full depth with the null window
                    if score > bounds.alpha && reduced_depth < new_depth {
                        score =
                            -self.negamax::<false>(&new, new_depth, ply + 1, -bounds.null_alpha());
                    }
                } else if !PV || i > 0 {
                    // All non-PV nodes get searched with a null window
                    score = -self.negamax::<false>(&new, new_depth, ply + 1, -bounds.null_alpha());
                }

                /****************************************************************************************************
                 * Principal Variation Search: https://en.wikipedia.org/wiki/Principal_variation_search#Pseudocode
                 ****************************************************************************************************/
                // If searching the PV, or if a reduced search failed *high*, we search with a full depth and window
                if PV && (i == 0 || score > bounds.alpha) {
                    score = -self.negamax::<PV>(&new, new_depth, ply + 1, -bounds);
                }

                // We've now searched this node
                self.nodes += 1;

                // Pop the move from the history
                self.prev_positions.pop();
            }

            /****************************************************************************************************
             * Score evaluation & bounds adjustments
             ****************************************************************************************************/

            // If we've found a better move than our current best, update the results
            if score > best {
                best = score;

                if score > bounds.alpha {
                    bounds.alpha = score;
                    // PV found
                    bestmove = *mv;
                }

                // Fail soft beta-cutoff.
                if score >= bounds.beta {
                    /****************************************************************************************************
                     * History Heuristic
                     ****************************************************************************************************/
                    // Simple bonus based on depth
                    let bonus = Score::HISTORY_MULTIPLIER * depth as i32 - Score::HISTORY_OFFSET;

                    // Only update quiet moves
                    if mv.is_quiet() {
                        self.history.update(game, mv, bonus);
                    }

                    // Apply a penalty to all quiets searched so far
                    for mv in moves[..i].iter().filter(|mv| mv.is_quiet()) {
                        self.history.update(game, mv, -bonus);
                    }
                    break;
                }
            }

            // Check if we can continue searching
            if self.search_cancelled() {
                break;
            }
        }

        // Save this node to the TTable
        self.save_to_tt(
            game.key(),
            bestmove,
            best,
            SearchBounds::new(original_alpha, bounds.beta),
            depth,
            ply,
        );

        best
    }

    /// Quiescence Search (QSearch)
    ///
    /// A search that looks at only possible captures and capture-chains.
    /// This is called when [`Search::negamax`] reaches a depth of 0, and has no recursion limit.
    fn quiescence(&mut self, game: &Game<V>, _ply: i32, mut bounds: SearchBounds) -> Score {
        // Evaluate the current position, to serve as our baseline
        let stand_pat = game.eval();

        // Beta cutoff; this position is "too good" and our opponent would never let us get here
        if stand_pat >= bounds.beta {
            return bounds.beta;
        } else if stand_pat > bounds.alpha {
            bounds.alpha = stand_pat;
        }

        // Generate only the legal captures
        // TODO: Is there a more concise way of doing this?
        // The `game.into_iter().only_captures()` doesn't cover en passant...
        let mut captures = game
            .get_legal_moves()
            .into_iter()
            .filter(Move::is_capture)
            .collect::<MoveList>();

        // Can't check for mates in normal qsearch, since we're not looking at *all* moves.
        // So, if there are no captures available, just return the current evaluation.
        if captures.is_empty() {
            return stand_pat;
        }

        let tt_move = self.get_tt_bestmove(game.key());
        captures.sort_by_cached_key(|mv| self.score_move(game, mv, tt_move));

        let mut best = stand_pat;
        // let mut bestmove = captures[0]; // Safe because we ensured `captures` is not empty
        // let original_alpha = alpha;

        /****************************************************************************************************
         * Primary move loop
         ****************************************************************************************************/

        for mv in captures {
            // Copy-make the new position
            let new = game.with_move_made(mv);
            let score;

            // Normally, repetitions can't occur in QSearch, because captures are irreversible.
            // However, some QSearch extensions (quiet TT moves, all moves when in check, etc.) may be reversible.
            if self.is_draw(&new) {
                score = Score::DRAW;
            } else {
                self.prev_positions.push(*new.position());

                score = -self.quiescence(&new, _ply + 1, -bounds);
                self.nodes += 1; // We've now searched this node

                self.prev_positions.pop();
            }

            /****************************************************************************************************
             * Score evaluation & bounds adjustments
             ****************************************************************************************************/
            // If we've found a better move than our current best, update our result
            if score > best {
                best = score;

                if score > bounds.alpha {
                    bounds.alpha = score;

                    // PV found
                    // bestmove = mv;
                }

                // Fail soft beta-cutoff.
                if score >= bounds.beta {
                    break;
                }
            }

            // Check if we can continue searching
            if self.search_cancelled() {
                break;
            }
        }

        // Save this node to the TTable
        // self.save_to_tt(game.key(), bestmove, best, original_alpha, beta, 0, ply);

        best // fail-soft
    }

    /// Checks if we've exceeded any conditions that would warrant the search to end.
    #[inline(always)]
    fn search_cancelled(&self) -> bool {
        // Condition 1: We've exceeded the hard limit of our allotted search time
        self.config.starttime.elapsed() >= self.config.hard_timeout ||
        // Condition 2: The search was stopped by an external factor, like the `stop` command
        !self.is_searching.load(Ordering::Relaxed) ||
        // Condition 3: We've exceeded the maximum amount of nodes we're allowed to search
        self.nodes >= self.config.max_nodes
    }

    /// Checks if `game` is a repetition, comparing it to previous positions
    #[inline(always)]
    fn is_repetition(&self, game: &Game<V>) -> bool {
        // We can skip the previous position, because there's no way it can be a repetition
        for prev in self.prev_positions.iter().rev().skip(1) {
            if prev.key() == game.key() {
                return true;
            } else
            // The halfmove counter only resets on irreversible moves (captures, pawns, etc.) so it can't be a repetition.
            if prev.halfmove() == 0 {
                return false;
            }
        }

        false
    }

    /// Returns `true` if `game` can be claimed as a draw
    #[inline(always)]
    fn is_draw(&self, game: &Game<V>) -> bool {
        self.is_repetition(game)
            || game.can_draw_by_fifty()
            || game.can_draw_by_insufficient_material()
    }

    /// Saves the provided data to an entry in the TTable.
    #[inline(always)]
    fn save_to_tt(
        &mut self,
        key: ZobristKey,
        bestmove: Move,
        score: Score,
        bounds: SearchBounds,
        depth: u8,
        ply: i32,
    ) {
        let entry = TTableEntry::new(key, bestmove, score, bounds, depth, ply);
        let old = self.ttable.store(entry);

        if LOG.allows(LogLevel::Debug) {
            // If a previous entry existed and had a *different* key, this was a collision
            if old.is_some_and(|old| old.key != key) {
                self.ttable.collisions += 1;
            }
        }
    }

    /// Gets the bestmove for the provided position from the TTable, if it exists.
    #[inline(always)]
    fn get_tt_bestmove(&mut self, key: ZobristKey) -> Option<Move> {
        let mv = self.ttable.get(&key).map(|entry| entry.bestmove);

        if LOG.allows(LogLevel::Debug) {
            // Regardless whether this was a hit, it was still an access
            self.ttable.accesses += 1;

            // If a move was found, this was a hit
            if mv.is_some() {
                self.ttable.hits += 1;
            }
        }

        mv
    }

    /// Applies a score to the provided move, intended to be used when ordering moves during search.
    #[inline(always)]
    fn score_move(&self, game: &Game<V>, mv: &Move, tt_move: Option<Move>) -> Score {
        // TT move should be looked at first, so assign it the best possible score and immediately exit.
        if tt_move.is_some_and(|tt_mv| tt_mv == *mv) {
            return Score(i32::MIN);
        }

        // Safe unwrap because we can't move unless there's a piece at `from`
        let piece = game.piece_at(mv.from()).unwrap();
        let to = mv.to();
        let mut score = Score::BASE_MOVE_SCORE;

        // Apply history bonus to quiets
        if mv.is_quiet() {
            score += self.history[piece][to];
        } else
        // Capturing a high-value piece with a low-value piece is a good idea
        if let Some(victim) = game.piece_at(to) {
            score += MVV_LVA[piece][victim];
        }

        -score // We're sorting, so a lower number is better
    }

    /// If we can prune the provided node, this function returns a score to return upon pruning.
    ///
    /// If we cannot prune the node, this function returns `None`.
    #[inline]
    fn node_pruning_score<const PV: bool>(
        &mut self,
        game: &Game<V>,
        depth: u8,
        ply: i32,
        bounds: SearchBounds,
    ) -> Option<Score> {
        // Cannot prune anything in a PV node or if we're in check
        if PV || game.is_in_check() {
            return None;
        }

        /****************************************************************************************************
         * Reverse Futility Pruning: https://www.chessprogramming.org/Reverse_Futility_Pruning
         ****************************************************************************************************/
        // If our static eval is too good (better than beta), we can prune this branch.
        // Multiplying our margin by depth makes this pruning process less risky for higher depths.
        let rfp_score = game.eval() - Score::RFP_MARGIN * depth as i32;
        if depth <= MAX_RFP_DEPTH && rfp_score >= bounds.beta {
            return Some(rfp_score);
        }

        /****************************************************************************************************
         * Null Move Pruning: https://www.chessprogramming.org/Null_Move_Pruning
         ****************************************************************************************************/
        // If the last move did not increment the fullmove, but *did* increment the halfmove, it was a nullmove
        let last_move_was_nullmove = self.prev_positions.last().is_some_and(|pos| {
            pos.fullmove() == game.fullmove() && pos.halfmove() == game.halfmove() + 1
        });

        // All pieces that are not Kings or Pawns
        let non_king_pawn_material =
            game.occupied() ^ game.kind(PieceKind::Pawn) ^ game.kind(PieceKind::King);

        let can_perform_nmp = depth >= MIN_NMP_DEPTH // Can't play nullmove under a certain depth
        && !last_move_was_nullmove // Can't play two nullmoves in a row
        && non_king_pawn_material.is_nonempty(); // Can't play nullmove if insufficient material (only Kings and Pawns)

        if can_perform_nmp {
            let null_game = game.with_nullmove_made();
            self.prev_positions.push(*null_game.position());

            // Search at a reduced depth with a zero-window
            let nmp_depth = depth - NMP_REDUCTION_VALUE;
            let score = -self.negamax::<PV>(&null_game, nmp_depth, ply + 1, -bounds.null_beta());

            self.prev_positions.pop();

            // If making the nullmove produces a cutoff, we can assume that a full-depth search would also produce a cutoff
            if score >= bounds.beta {
                return Some(score);
            }
        }

        // If no pruning technique was possible, return no score
        None
    }

    /// Probes the [`TTable`] for an entry at the provided `key`, returning that entry's score, if appropriate.
    ///
    /// If an entry is found from a greater depth than `depth`, its score is returned if and only if:
    ///     1. The entry is exact.
    ///     2. The entry is an upper bound and its score is `<= alpha`.
    ///     3. The entry is a lower bound and its score is `>= beta`.
    ///
    /// See [`TTableEntry::try_score`] for more.
    #[inline(always)]
    fn probe_tt(&self, key: ZobristKey, depth: u8, bounds: SearchBounds) -> Option<Score> {
        // if-let chains are set to be stabilized in Rust 2024 (1.85.0): https://rust-lang.github.io/rfcs/2497-if-let-chains.html
        if let Some(tt_entry) = self.ttable.get(&key) {
            // Can only cut off if the existing entry came from a greater depth.
            if tt_entry.depth >= depth {
                return tt_entry.try_score(bounds);
            }
        }

        None
    }

    /// Compute a reduction value (`R`) to apply to a given node's search depth, if possible.
    #[inline(always)]
    fn reduction_value<const PV: bool>(
        &self,
        depth: u8,
        game: &Game<V>,
        moves_made: usize,
    ) -> Option<u8> {
        /****************************************************************************************************
         * Late Move Reductions: https://www.chessprogramming.org/Late_Move_Reductions
         ****************************************************************************************************/
        (depth >= MIN_LMR_DEPTH && moves_made >= MIN_LMR_MOVES + PV as usize).then(|| {
            // Base LMR reduction increases as we go higher in depth and/or make more moves
            let mut lmr_reduction =
                (LMR_OFFSET + (depth as f32).ln() * (moves_made as f32).ln() / LMR_DIVISOR) as u8;

            // Increase/decrease the reduction based on current conditions
            // lmr_reduction += something;
            lmr_reduction -= game.is_in_check() as u8;

            lmr_reduction
        })
    }

    /// Compute an extension value to apply to a given node's search depth.
    #[inline(always)]
    fn extension_value(&self, game: &Game<V>) -> u8 {
        /****************************************************************************************************
         * Check Extensions: https://www.chessprogramming.org/Check_Extensions
         ****************************************************************************************************/
        game.is_in_check() as u8
    }
}

/// This table represents values for [MVV-LVA](https://www.chessprogramming.org/MVV-LVA) move ordering.
///
/// It is indexed by `[attacker][victim]`, and yields a "score" that is used when sorting moves.
///
/// The following table is produced:
/// ```text
///                     VICTIM
/// A       P     N     B     R     Q     K     
/// T    +---------------------------------+
/// T   P| 900   3100  3200  4900  8900  0     
/// A   N| 680   2880  2980  4680  8680  0     
/// C   B| 670   2870  2970  4670  8670  0     
/// K   R| 500   2700  2800  4500  8500  0     
/// E   Q| 100   2300  2400  4100  8100  0     
/// R   K| 1000  3200  3300  5000  9000  0     
/// ```
///
/// Note that the actual table is different, as it has size `12x12` instead of `6x6`
/// to account for the fact that castling is denoted as `KxR`.
/// The values are also all left-shifted by 16 bits, to ensure that captures are ranked above quiets in all cases.
///
/// See [`print_mvv_lva_table`] to display this table.
const MVV_LVA: [[i32; Piece::COUNT]; Piece::COUNT] = {
    let mut matrix = [[0; Piece::COUNT]; Piece::COUNT];
    let count = Piece::COUNT;

    let mut attacker = 0;
    while attacker < count {
        let mut victim = 0;
        let atk_color = Color::from_bool(attacker < PieceKind::COUNT);

        while victim < count {
            let atk = PieceKind::from_bits_unchecked(attacker as u8 % 6);
            let vtm = PieceKind::from_bits_unchecked(victim as u8 % 6);

            let vtm_color = Color::from_bool(victim < PieceKind::COUNT);

            // Remove scores for capturing the King and friendly pieces (KxR for castling)
            let can_capture = (atk_color.index() != vtm_color.index()) // Different colors
                && victim != count - 1 // Can't capture White King
                && victim != PieceKind::COUNT - 1; // Can't capture Black King

            // Rustic's way of doing things; Arbitrary increasing numbers for capturing pairs
            // bench: 27609398 nodes 5716479 nps
            // let score = (victim * 10 + (count - attacker)) as i32;

            // Default MVV-LVA except that the King is assigned a value of 0 if he is attacking
            // bench: 27032804 nodes 8136592 nps
            let score = 10 * vtm.value() - atk.value();

            // If the attacker is the King, the score is half the victim's value.
            // This encourages the King to attack, but not as strongly as other pieces.
            // bench: 27107011 nodes 5647285 nps
            // let score = if attacker == count - 1 {
            //     value_of(vtm) / 2
            // } else {
            //     // Standard MVV-LVA computation
            //     10 * value_of(vtm) - value_of(atk)
            // };

            // Shift the value by a large amount so that captures are always ranked very highly
            matrix[attacker][victim] = (score * can_capture as i32) << 16;
            victim += 1;
        }
        attacker += 1;
    }
    matrix
};

/// Utility function to print the MVV-LVA table
#[allow(dead_code)]
pub fn print_mvv_lva_table() {
    print!("\nX  ");
    for victim in Piece::all() {
        print!("{victim}     ");
    }
    print!("\n +");
    for _ in Piece::all() {
        print!("------");
    }
    println!("-+");
    for attacker in Piece::all() {
        print!("{attacker}| ");
        for victim in Piece::all() {
            let score = MVV_LVA[attacker][victim];
            print!("{score:<4}  ")
        }
        println!();
    }
}

#[cfg(test)]
mod tests {
    use super::*;
    use crate::*;

    fn run_search(fen: &str, config: SearchConfig) -> SearchResult {
        let is_searching = Arc::new(AtomicBool::new(true));
        let game = fen.parse().unwrap();

        let mut ttable = Default::default();
        let mut history = Default::default();
        Search::<{ LogLevel::None as u8 }, Standard>::new(
            is_searching,
            config,
            Default::default(),
            &mut ttable,
            &mut history,
        )
        .start(&game)
    }

    fn ensure_is_mate_in(fen: &str, config: SearchConfig, moves: i32) -> SearchResult {
        let res = run_search(fen, config);
        assert!(
            res.score.is_mate(),
            "Search on {fen:?} with config {config:#?} produced result that is not mate.\nResult: {res:#?}"
        );
        assert_eq!(
            res.score.moves_to_mate(),
            moves,
            "Search on {fen:?} with config {config:#?} produced result not mate in {moves}.\nResult: {res:#?}"
        );
        res
    }

    #[test]
    fn test_white_mate_in_1() {
        let fen = "k7/8/KQ6/8/8/8/8/8 w - - 0 1";
        let config = SearchConfig {
            max_depth: 2,
            ..Default::default()
        };

        let res = ensure_is_mate_in(fen, config, 1);
        assert_eq!(res.bestmove.unwrap(), "b6a7")
    }

    #[test]
    fn test_black_mated_in_1() {
        let fen = "1k6/8/KQ6/2Q5/8/8/8/8 b - - 0 1";
        let config = SearchConfig {
            max_depth: 3,
            ..Default::default()
        };

        let res = ensure_is_mate_in(fen, config, -1);
        assert_eq!(res.bestmove.unwrap(), "b8a8")
    }

    #[test]
    fn test_stalemate() {
        let fen = "k7/8/KQ6/8/8/8/8/8 b - - 0 1";
        let config = SearchConfig::default();

        let res = run_search(fen, config);
        assert!(res.bestmove.is_none());
        assert_eq!(res.score, Score::DRAW);
    }

    #[test]
    fn test_obvious_capture_promote() {
        // Pawn should take queen and also promote to queen
        let fen = "3q1n2/4P3/8/8/8/8/k7/7K w - - 0 1";
        let config = SearchConfig {
            max_depth: 1,
            ..Default::default()
        };

        let res = run_search(fen, config);
        assert_eq!(res.bestmove.unwrap(), "e7d8q");
    }

    #[test]
    fn test_quick_search_finds_move() {
        // If *any* legal move is available, it should be found, regardless of how much time was given.
        let fen = FEN_STARTPOS;
        let config = SearchConfig {
            soft_timeout: Duration::from_millis(0),
            hard_timeout: Duration::from_millis(0),
            ..Default::default()
        };

        let res = run_search(fen, config);
        assert!(res.bestmove.is_some());
    }
}<|MERGE_RESOLUTION|>--- conflicted
+++ resolved
@@ -562,29 +562,8 @@
         // Do not prune in PV nodes
         if !PV {
             // If we've seen this position before, and our previously-found score is valid, then don't bother searching anymore.
-<<<<<<< HEAD
-            if let Some(tt_score) = self.probe_tt(game.key(), depth, bounds) {
+            if let Some(tt_score) = self.probe_tt(game.key(), depth, ply, bounds) {
                 return tt_score;
-=======
-            if let Some(tt_entry) = self.ttable.get(&game.key()) {
-                // Can only cut off if the existing entry came from a greater depth.
-                if tt_entry.depth >= depth {
-                    // Adjust mate scores to be relative to current ply
-                    let score = if tt_entry.score.is_mate() {
-                        tt_entry.score.relative(ply)
-                    } else {
-                        tt_entry.score
-                    };
-
-                    // If we can cutoff, do so
-                    if tt_entry.node_type == NodeType::Pv
-                        || (tt_entry.node_type == NodeType::All && score <= alpha)
-                        || (tt_entry.node_type == NodeType::Cut && score >= beta)
-                    {
-                        return score;
-                    }
-                }
->>>>>>> 4298dfd9
             }
         }
 
@@ -987,12 +966,18 @@
     ///
     /// See [`TTableEntry::try_score`] for more.
     #[inline(always)]
-    fn probe_tt(&self, key: ZobristKey, depth: u8, bounds: SearchBounds) -> Option<Score> {
+    fn probe_tt(
+        &self,
+        key: ZobristKey,
+        depth: u8,
+        ply: i32,
+        bounds: SearchBounds,
+    ) -> Option<Score> {
         // if-let chains are set to be stabilized in Rust 2024 (1.85.0): https://rust-lang.github.io/rfcs/2497-if-let-chains.html
         if let Some(tt_entry) = self.ttable.get(&key) {
             // Can only cut off if the existing entry came from a greater depth.
             if tt_entry.depth >= depth {
-                return tt_entry.try_score(bounds);
+                return tt_entry.try_score(bounds, ply);
             }
         }
 
