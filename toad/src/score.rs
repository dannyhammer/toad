--- conflicted
+++ resolved
@@ -50,6 +50,12 @@
         Self(score)
     }
 
+    /// Returns the inner value of this [`Score`].
+    #[inline(always)]
+    pub fn inner(&self) -> i32 {
+        self.0
+    }
+
     /// Returns `true` if the score is a mate score.
     #[inline(always)]
     pub const fn is_mate(&self) -> bool {
@@ -62,17 +68,7 @@
         self.0 <= -Self::LOWEST_MATE.0
     }
 
-<<<<<<< HEAD
-    /// Returns the inner value of this [`Score`].
-    #[inline(always)]
-    pub fn inner(&self) -> i32 {
-        self.0
-    }
-
-    /// Returns `true` if the score is a mate score.
-=======
     /// Returns `true` if the score represents *giving* checkmated.
->>>>>>> ac8a6618
     #[inline(always)]
     pub const fn mating(&self) -> bool {
         self.0 >= Self::LOWEST_MATE.0
