--- conflicted
+++ resolved
@@ -484,14 +484,10 @@
             history_offset: Score::new(tune::history_offset!()),
             rfp_margin: Score::new(tune::rfp_margin!()),
             check_extensions_depth: Ply::from_raw(tune::check_extensions_depth!()),
-<<<<<<< HEAD
-            min_razoring_depth: Ply::from_raw(tune::min_razoring_depth!()),
             fp_multiplier: tune::fp_multiplier!(),
             fp_offset: tune::fp_offset!(),
             min_fp_depth: Ply::from_raw(tune::min_fp_depth!()),
-=======
             max_razoring_depth: Ply::from_raw(tune::max_razoring_depth!()),
->>>>>>> e36afc5e
             lmp_multiplier: tune::lmp_multiplier!(),
             lmp_divisor: tune::lmp_divisor!(),
             min_iir_depth: Ply::from_raw(tune::min_iir_depth!()),
@@ -932,7 +928,7 @@
 
                 // futility pruning
                 let fp_margin =
-                    self.params.min_lmp_depth * self.params.fp_multiplier + self.params.fp_offset;
+                    self.params.min_fp_depth * self.params.fp_multiplier + self.params.fp_offset;
                 if mv.is_quiet()
                     && depth <= self.params.min_fp_depth
                     && new.eval() + fp_margin <= bounds.alpha
