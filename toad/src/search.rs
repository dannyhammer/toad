/*
 * This Source Code Form is subject to the terms of the Mozilla Public
 * License, v. 2.0. If a copy of the MPL was not distributed with this
 * file, You can obtain one at https://mozilla.org/MPL/2.0/.
 */

use std::{
    fmt::{self, Debug},
    marker::PhantomData,
    ops::Neg,
    sync::{
        atomic::{AtomicBool, Ordering},
        Arc,
    },
    time::{Duration, Instant},
};

use arrayvec::ArrayVec;
use thiserror::Error;
use uci_parser::{UciInfo, UciResponse, UciSearchOptions};

use crate::{
    tune, Color, Game, HistoryTable, LogLevel, Move, Piece, PieceKind, Position, Score, TTable,
    TTableEntry, Variant, ZobristKey,
};

/// Maximum depth that can be searched
pub const MAX_DEPTH: u8 = u8::MAX / 2;

/// Reasons that a search can be cancelled.
#[derive(Error, Debug, Clone, Copy, PartialEq, Eq)]
enum SearchCancelled {
    /// Search ran out of time.
    ///
    /// Contains the amount of time since the timeout was exceeded.
    #[error("Exceeded hard timeout of {0:?} by {1:?}")]
    HardTimeout(Duration, Duration),

    /// Met or exceeded the maximum number of nodes allowed.
    ///
    /// Contains the number of nodes past the allowance that were searched.
    #[error("Exceeded node allowance by {0}")]
    MaxNodes(u64),

    /// Stopped by an external factor
    #[error("Atomic flag was flipped")]
    Stopped,
}

/// A marker trait for the types of nodes encountered during search.
///
/// Credit to Cosmo, author of Viridithas,
/// for the idea of using a const generic trait for this.
trait NodeType {
    /// Is this node the first searched?
    const ROOT: bool;

    /// Is this node a PV node?
    const PV: bool;
}

/// First node searched.
struct RootNode;
impl NodeType for RootNode {
    const ROOT: bool = true;
    const PV: bool = true;
}

/// A node on the principal variation, searched with a non-null window.
struct PvNode;
impl NodeType for PvNode {
    const ROOT: bool = false;
    const PV: bool = true;
}

/// A node not on the principal variation, searched with a null window.
struct NonPvNode;
impl NodeType for NonPvNode {
    const ROOT: bool = false;
    const PV: bool = false;
}

/// Represents the best sequence of moves found during a search.
#[derive(Debug, Clone, PartialEq, Eq, Hash)]
pub struct PrincipalVariation(ArrayVec<Move, { MAX_DEPTH as usize }>);

impl PrincipalVariation {
    /// An empty PV.
    const EMPTY: Self = Self(ArrayVec::new_const());

    /// Clears the moves of `self`.
    #[inline(always)]
    fn clear(&mut self) {
        self.0.clear();
    }

    /// Extend the contents of `self` with `mv` and the contents of `other`.
    ///
    /// # Panics
    ///
    /// Will panic if `mv` and `other` are longer than `self`'s capacity.
    #[inline(always)]
    fn extend(&mut self, mv: Move, other: &Self) {
        self.clear();
        self.0.push(mv);
        self.0
            .try_extend_from_slice(&other.0)
            .unwrap_or_else(|err| {
                panic!(
                    "{err}: Attempted to exceed PV capacity of {MAX_DEPTH} pushing {mv:?} and {:?}",
                    &other.0
                );
            });
    }
}

impl Default for PrincipalVariation {
    #[inline(always)]
    fn default() -> Self {
        Self::EMPTY
    }
}

/// Bounds within an alpha-beta search.
#[derive(Debug, Clone, Copy, PartialEq, Eq)]
pub struct SearchBounds {
    /// Lower bound.
    ///
    /// We are guaranteed a score that is AT LEAST `alpha`.
    /// During search, if no move can raise `alpha`, we are said to have "failed low."
    ///
    /// On a fail-low, we do not have a "best move."
    pub alpha: Score,

    /// Upper bound.
    ///
    /// Our opponent is guaranteed a score that is AT MOST `beta`.
    /// During search, if a move scores higher than `beta`, we are said to have "failed high."
    ///
    /// On a fail-high, the branch is pruned, since our opponent has a better move to play earlier in the tree,
    /// which would make this position unreachable for us.
    pub beta: Score,
}

impl SearchBounds {
    /// Create a new [`SearchBounds`] from the provided `alpha` and `beta` values.
    #[inline(always)]
    const fn new(alpha: Score, beta: Score) -> Self {
        Self { alpha, beta }
    }

    /// Create a "null window" around `alpha`.
    #[inline(always)]
    fn null_alpha(self) -> Self {
        Self::new(self.alpha, self.alpha + 1)
    }

    /// Create a "null window" around `beta`.
    #[inline(always)]
    fn null_beta(self) -> Self {
        Self::new(self.beta - 1, self.beta)
    }
}

impl Neg for SearchBounds {
    type Output = Self;
    /// Negating a [`SearchBounds`] swaps the `alpha` and `beta` fields and negates them both.
    #[inline(always)]
    fn neg(self) -> Self::Output {
        Self {
            alpha: -self.beta,
            beta: -self.alpha,
        }
    }
}

impl Default for SearchBounds {
    /// Default [`SearchBounds`] are a `(-infinity, infinity)`.
    #[inline(always)]
    fn default() -> Self {
        Self::new(-Score::INF, Score::INF)
    }
}

/// Represents a window around a search result to act as our a/b bounds.
#[derive(Debug)]
struct AspirationWindow {
    /// Bounds of this search window
    bounds: SearchBounds,

    /// Number of times that a score has been returned above beta.
    beta_fails: i32,

    /// Number of times that a score has been returned below alpha.
    alpha_fails: i32,
}

impl AspirationWindow {
    /// Returns a delta value to change window's size.
    ///
    /// The value will differ depending on `depth`, with higher depths producing narrower windows.
    #[inline(always)]
    fn delta(depth: u8) -> Score {
        let initial_delta = tune::initial_aspiration_window_delta!();

        let min_delta = tune::min_aspiration_window_delta!();

        // Gradually decrease the window size from `8*init` to `min`
        Score::new(((initial_delta << 3) / depth as i32).max(min_delta))
    }

    /// Creates a new [`AspirationWindow`] centered around `score`.
    #[inline(always)]
    fn new(score: Score, depth: u8) -> Self {
        // If the score is mate, we expect search results to fluctuate, so set the windows to infinite.
        // Also, we only want to use aspiration windows after certain depths, so check that, too.
        let bounds = if depth < tune::min_aspiration_window_depth!() || score.is_mate() {
            SearchBounds::default()
        } else {
            // Otherwise we build a window around the provided score.
            let delta = Self::delta(depth);
            SearchBounds::new(
                (score - delta).max(-Score::INF),
                (score + delta).min(Score::INF),
            )
        };

        Self {
            bounds,
            alpha_fails: 0,
            beta_fails: 0,
        }
    }

    /// Widens the window's `alpha` bound, expanding it downwards.
    ///
    /// This also resets the `beta` bound to `(alpha + beta) / 2`
    #[inline(always)]
    fn widen_down(&mut self, score: Score, depth: u8) {
        // Compute a gradually-increasing delta
        let delta = Self::delta(depth) * (1 << (self.alpha_fails + 1));

        // By convention, we widen both bounds on a fail low.
        self.bounds.beta = ((self.bounds.alpha + self.bounds.beta) / 2).min(Score::INF);
        self.bounds.alpha = (score - delta).max(-Score::INF);

        // Increase number of failures
        self.alpha_fails += 1;
    }

    /// Widens the window's `beta` bound, expanding it upwards.
    #[inline(always)]
    fn widen_up(&mut self, score: Score, depth: u8) {
        // Compute a gradually-increasing delta
        let delta = Self::delta(depth) * (1 << (self.beta_fails + 1));

        // Widen the beta bound
        self.bounds.beta = (score + delta).min(Score::INF);

        // Increase number of failures
        self.beta_fails += 1;
    }

    /// Returns `true` if `score` fails low, meaning it is below `alpha` and the window must be expanded downwards.
    #[inline(always)]
    fn fails_low(&self, score: Score) -> bool {
        self.bounds.alpha != -Score::INF && score <= self.bounds.alpha
    }

    /// Returns `true` if `score` fails high, meaning it is above `beta` and the window must be expanded upwards.
    #[inline(always)]
    fn fails_high(&self, score: Score) -> bool {
        self.bounds.beta != Score::INF && score >= self.bounds.beta
    }
}

/// The result of a search, containing the best move found, score, and total nodes searched.
#[derive(Debug, Clone, PartialEq, Eq, Hash)]
pub struct SearchResult {
    /// Number of nodes searched.
    pub nodes: u64,

    /// Evaluation of the position after `bestmove` is made.
    pub score: Score,

    /// The depth of the search that produced this result.
    pub depth: u8,

    /// Principal variation during this search.
    ///
    /// The first entry of this field represents the "best move" found during the search.
    pub pv: PrincipalVariation,
}

impl SearchResult {
    /// Fetch the first move in this PV, it one exists.
    #[inline(always)]
    fn bestmove(&self) -> Option<Move> {
        self.pv.0.first().copied()
    }
}

impl Default for SearchResult {
    /// A default search result should initialize to a *very bad* value,
    /// since there isn't a move to play.
    #[inline(always)]
    fn default() -> Self {
        Self {
            nodes: 0,
            score: -Score::INF,
            depth: 1,
            pv: PrincipalVariation::EMPTY,
        }
    }
}

/// Configuration variables for executing a [`Search`].
#[derive(Debug, Clone, Copy)]
pub struct SearchConfig {
    /// Maximum depth to execute the search.
    pub max_depth: u8,

    /// Node allowance.
    ///
    /// If the search exceeds this many nodes, it will exit as quickly as possible.
    pub max_nodes: u64,

    /// Start time of the search.
    pub starttime: Instant,

    /// Soft limit on search time.
    ///
    /// During iterative deepening, if a search concludes and this timeout is exceeded,
    /// the entire search will exit, since there probably isn't enough time remaining
    /// to conduct a search at a deeper depth.
    pub soft_timeout: Duration,

    /// Hard limit on search time.
    ///
    /// During *any* point in the search, if this limit is exceeded, the search will cancel.
    pub hard_timeout: Duration,
}

impl SearchConfig {
    /// Constructs a new [`SearchConfig`] from the provided UCI options and game.
    ///
    /// The [`Game`] is used to determine side to move, and other factors when computing the soft/hard timeouts.
    pub fn new<V: Variant>(options: UciSearchOptions, game: &Game<V>) -> Self {
        let mut config = Self::default();

        // If supplied, set the max depth / node allowance
        if let Some(depth) = options.depth {
            config.max_depth = depth as u8;
        }

        if let Some(nodes) = options.nodes {
            config.max_nodes = nodes as u64;
        }

        // If `movetime` was supplied, search that long.
        if let Some(movetime) = options.movetime {
            config.hard_timeout = movetime;
            config.soft_timeout = movetime;
        } else {
            // Otherwise, search based on time remaining and increment
            let (remaining, inc) = if game.side_to_move().is_white() {
                (options.wtime, options.winc)
            } else {
                (options.btime, options.binc)
            };

            // Only calculate timeouts if a time was provided
            if let Some(remaining) = remaining {
                let inc = inc.unwrap_or(Duration::ZERO) / tune::time_inc_divisor!();

                // Don't exceed time limit with increment.
                config.soft_timeout =
                    remaining.min(remaining / tune::soft_timeout_divisor!() + inc);
                config.hard_timeout = remaining / tune::hard_timeout_divisor!();
            }
        }

        config
    }
}

impl Default for SearchConfig {
    /// A default [`SearchConfig`] will permit an "infinite" search.
    ///
    /// The word "infinite" is quoted here because the actual defaults are the `::MAX` values for each field.
    #[inline(always)]
    fn default() -> Self {
        Self {
            max_depth: MAX_DEPTH,
            max_nodes: u64::MAX,
            starttime: Instant::now(),
            soft_timeout: Duration::MAX,
            hard_timeout: Duration::MAX,
        }
    }
}

/// Parameters for the various features used to enhance the efficiency of a search.
#[derive(Debug, Clone, Copy, PartialEq)]
struct SearchParameters {
    /// Minium depth at which null move pruning can be applied.
    min_nmp_depth: u8,

    /// Value to subtract from `depth` when applying null move pruning.
    nmp_reduction: u8,

    /// MAximum depth at which to apply reverse futility pruning.
    max_rfp_depth: u8,

    /// Minimum depth at which to apply late move reductions.
    min_lmr_depth: u8,

    /// Minimum moves that must be made before late move reductions can be applied.
    min_lmr_moves: usize,

    /// Base value in the LMR formula.
    lmr_offset: f32,

    /// Divisor in the LMR formula.
    lmr_divisor: f32,

    /// Value to multiply depth by when computing history scores.
    history_multiplier: Score,

    /// Value to subtract from a history score at a given depth.
    history_offset: Score,

    /// Safety margin when applying reverse futility pruning.
    rfp_margin: Score,
}

impl Default for SearchParameters {
    fn default() -> Self {
        Self {
            min_nmp_depth: tune::min_nmp_depth!(),
            nmp_reduction: tune::nmp_reduction!(),
            max_rfp_depth: tune::max_rfp_depth!(),
            min_lmr_depth: tune::min_lmr_depth!(),
            min_lmr_moves: tune::min_lmr_moves!(),
            lmr_offset: tune::lmr_offset!(),
            lmr_divisor: tune::lmr_divisor!(),
            history_multiplier: Score::new(tune::history_multiplier!()),
            history_offset: Score::new(tune::history_offset!()),
            rfp_margin: Score::new(tune::rfp_margin!()),
        }
    }
}

/// Executes a search on a game of chess.
pub struct Search<'a, Log, V> {
    /// Number of nodes searched.
    nodes: u64,

    /// An atomic flag to determine if the search should be cancelled at any time.
    ///
    /// If this is ever `false`, the search must exit as soon as possible.
    is_searching: Arc<AtomicBool>,

    /// Configuration variables for this instance of the search.
    config: SearchConfig,

    /// Previous positions encountered during search.
    prev_positions: Vec<Position>,

    /// Transposition table used to cache information during search.
    ttable: &'a mut TTable,

    /// Storage for moves that cause a beta-cutoff during search.
    history: &'a mut HistoryTable,

    /// Parameters for search features like pruning, extensions, etc.
    params: SearchParameters,

    /// Marker for what variant of Chess is being played.
    variant: PhantomData<&'a V>,

    /// Marker for the level of logging to print.
    log: PhantomData<&'a Log>,
}

impl<'a, Log: LogLevel, V: Variant> Search<'a, Log, V> {
    /// Construct a new [`Search`] instance to execute.
    #[inline(always)]
    pub fn new(
        is_searching: Arc<AtomicBool>,
        config: SearchConfig,
        prev_positions: Vec<Position>,
        ttable: &'a mut TTable,
        history: &'a mut HistoryTable,
    ) -> Self {
        Self {
            nodes: 0,
            is_searching,
            config,
            prev_positions,
            ttable,
            history,
            params: SearchParameters::default(),
            variant: PhantomData,
            log: PhantomData,
        }
    }

    /// Start the search on the supplied [`Game`], returning a [`SearchResult`].
    ///
    /// This is the entrypoint of the search, and prints UCI info before starting iterative deepening.
    /// and concluding by sending the `bestmove` message and exiting.
    #[inline(always)]
    pub fn start(mut self, game: &Game<V>) -> SearchResult {
        if Log::DEBUG {
            self.send_string(format!("Starting search on {:?}", game.to_fen()));

            let soft = self.config.soft_timeout;
            let hard = self.config.hard_timeout;
            let nodes = self.config.max_nodes;
            let depth = self.config.max_depth;

            if soft < Duration::MAX {
                self.send_string(format!("Soft timeout := {soft:?}"));
            }
            if hard < Duration::MAX {
                self.send_string(format!("Hard timeout := {hard:?}"));
            }
            if nodes < u64::MAX {
                self.send_string(format!("Max nodes := {nodes} nodes"));
            }
            if depth < MAX_DEPTH {
                self.send_string(format!("Max depth := {depth}"));
            }
        }

        // Initialize `bestmove` to the first move available, so we can return *something* if we're low on time.
        let moves = game.get_legal_moves();
        let mut result = SearchResult::default();

        // Get the search result, exiting early if there are fewer than two moves available.
        let mut result = match moves.len() {
            // If no legal moves available, the game is over, so return immediately.
            0 => {
                // It's either a draw or a checkmate
                result.score = -Score::MATE * game.is_in_check() as i32;
                result.nodes += 1;

                if Log::DEBUG {
                    self.send_string(format!(
                        "Position {:?} has no legal moves available, evaluated at {}",
                        game.to_fen(),
                        result.score.into_uci(),
                    ));
                }

                result
            }

            // If only 1 legal move available, it is forced, so don't waste time on a full search.
            1 => {
                // Get a quick, albeit poor, evaluation of the position.
                // TODO: Replace this with a call to qsearch?
                result.score = game.eval();
                result.nodes += 1;

                // Append the only legal move to the PV
                let bestmove = moves[0];
                result.pv.0.push(bestmove);

                if Log::DEBUG {
                    self.send_string(format!(
                        "Position {:?} has only one legal move available ({bestmove}), evaluated at {}",
                        game.to_fen(),
                        result.score.into_uci(),
                    ));
                }

                result
            }

            // Otherwise, start a search like normal.
            _ => self.iterative_deepening(game, result),
        };

        if Log::DEBUG {
            if let Err(reason) = self.search_cancelled() {
                if let Some(bestmove) = result.bestmove() {
                    self.send_string(format!(
                        "Search cancelled during depth {} while evaluating {} with score {}. Reason: {reason}",
                        result.depth,
                        V::fmt_move(bestmove),
                        result.score,
                    ));
                } else {
                    self.send_string(format!(
                        "Search cancelled during depth {} with score {} and no bestmove. Reason: {reason}",
                        result.depth, result.score,
                    ));
                }
            }

            let hits = self.ttable.hits;
            let reads = self.ttable.reads;
            let writes = self.ttable.writes;
            let hit_rate = (hits as f32 / reads as f32 * 100.0).min(0.0);
            let collisions = self.ttable.collisions;
            let info = format!("TT stats: {hits} hits / {reads} reads ({hit_rate:.2}% hit rate), {writes} writes, {collisions} collisions");
            self.send_string(info);
        }

        // If no bestmove, but there is a legal move, update bestmove.
        if result.bestmove().is_none() {
            if let Some(first) = moves.first().copied() {
                result.pv.0.push(first);
                result.score = game.eval();
            }
        }

        // Search has ended; send bestmove
        if Log::INFO {
            self.send_search_info(&result); // UCI spec states to send one last `info` before `bestmove`.

            // TODO: On a `go infinite` search, we should *only* send `bestmove` after `stop` is received, regardless of whether the search has concluded
            self.send_response(UciResponse::BestMove {
                bestmove: result.bestmove().map(V::fmt_move),
                ponder: None,
            });
        }

        // Search has concluded, alert other thread(s) that we are no longer searching
        self.is_searching.store(false, Ordering::Relaxed);

        result
    }

    /// Sends a [`UciResponse`] to `stdout`.
    #[inline(always)]
    fn send_response<T: fmt::Display>(&self, response: UciResponse<T>) {
        println!("{response}");
    }

    /// Sends a [`UciInfo`] to `stdout`.
    #[inline(always)]
    fn send_info(&self, info: UciInfo) {
        let resp = UciResponse::info(info);
        self.send_response(resp);
    }

    /// Sends UCI info about the conclusion of a search.
    ///
    /// This is sent at the end of each new search in the iterative deepening loop.
    #[inline(always)]
    fn send_search_info(&self, result: &SearchResult) {
        let elapsed = self.config.starttime.elapsed();

        self.send_info(
            UciInfo::new()
                .depth(result.depth)
                .nodes(self.nodes)
                .score(result.score)
                .nps((self.nodes as f32 / elapsed.as_secs_f32()).trunc())
                .time(elapsed.as_millis())
                .pv(result.pv.0.iter().map(|&mv| V::fmt_move(mv))),
        );
    }

    /// Helper to send a [`UciInfo`] containing only a `string` message to `stdout`.
    #[inline(always)]
    fn send_string<T: fmt::Display>(&self, string: T) {
        self.send_response(UciResponse::info_string(string));
    }

    /// Performs [iterative deepening](https://www.chessprogramming.org/Iterative_Deepening) (ID) on the Search's position.
    ///
    /// ID is a basic time management strategy for engines.
    /// It involves performing a search at depth `n`, then, if there is enough time remaining, performing a search at depth `n + 1`.
    /// On it's own, ID does not improve performance, because we are wasting work by re-running searches at low depth.
    /// However, with features such as move ordering, a/b pruning, and aspiration windows, ID enhances performance.
    ///
    /// After each iteration, we check if we've exceeded our `soft_timeout` and, if we haven't, we run a search at a greater depth.
    fn iterative_deepening(&mut self, game: &Game<V>, mut result: SearchResult) -> SearchResult {
        /****************************************************************************************************
         * Iterative Deepening: https://www.chessprogramming.org/Iterative_Deepening
         *
         * Since we don't know how much time a search will take, we perform a series of searches as increasing
         * depths until we run out of time.
         ****************************************************************************************************/
        'iterative_deepening: while self.config.starttime.elapsed() < self.config.soft_timeout
            && self.is_searching.load(Ordering::Relaxed)
            && result.depth <= self.config.max_depth
        {
            /****************************************************************************************************
             * Aspiration Windows: https://www.chessprogramming.org/Aspiration_Windows
             *
             * If our search is stable, the result of a search from the next depth should be similar to our
             * current result. Therefore, we can use the current result to initialize our alpha/beta bounds.
             ****************************************************************************************************/

            // Create a new aspiration window for this search
            let mut window = AspirationWindow::new(result.score, result.depth);
            let mut pv = PrincipalVariation::EMPTY;

            // Get a score from the a/b search while using aspiration windows
            let score = 'aspiration_window: loop {
                // Start a new search at the current depth, exiting the ID loop if we've ran out of time
                let Ok(score) =
                    self.negamax::<RootNode>(game, result.depth, 0, window.bounds, &mut pv)
                else {
                    break 'iterative_deepening;
                };

                // If the score fell outside of the aspiration window, widen it gradually
                if window.fails_low(score) {
                    window.widen_down(score, result.depth);
                } else if window.fails_high(score) {
                    window.widen_up(score, result.depth);
                } else {
                    // Otherwise, the window is OK and we can use the score
                    break 'aspiration_window score;
                }
            };

            // We check this again here for sanity reasons.
            if self.search_cancelled().is_err() {
                break 'iterative_deepening;
            }

            /****************************************************************************************************
             * Update current best score
             ****************************************************************************************************/

            // We need to update our bestmove and score, since this iteration's search completed without timeout.
            result.score = score;
            result.pv = pv;

            // Hack; if we're on the last iteration, don't send an `info` line, as it gets sent just before `bestmove` anyway.
            if result.depth == self.config.max_depth {
                break;
            }

            // Send search info to the GUI
            if Log::INFO {
                self.send_search_info(&result);
            }

            // Increase the depth for the next iteration
            result.depth += 1;
        }

        // Transfer the node count
        result.nodes += self.nodes;

        // ID loop has concluded (either by finishing or timing out),
        // so we return the result from the last successfully-completed search.
        result
    }

    /// Primary location of search logic.
    ///
    /// Uses the [negamax](https://www.chessprogramming.org/Negamax) algorithm in a [fail soft](https://www.chessprogramming.org/Alpha-Beta#Negamax_Framework) framework.
    fn negamax<Node: NodeType>(
        &mut self,
        game: &Game<V>,
        depth: u8,
        ply: i32,
        mut bounds: SearchBounds,
        pv: &mut PrincipalVariation,
    ) -> Result<Score, SearchCancelled> {
        self.search_cancelled()?; // Exit early if search is terminated.

        // Declare a local principal variation for nodes found during this search.
        let mut local_pv = PrincipalVariation::default();

        // Clear any nodes in this PV, since we're searching from a new position
        pv.clear();

        /****************************************************************************************************
         * TT Cutoffs: https://www.chessprogramming.org/Transposition_Table#Transposition_Table_Cutoffs
         *
         * If we've already evaluated this position before at a higher depth, we can avoid re-doing a lot of
         * work by just returning the evaluation stored in the transposition table.
         ****************************************************************************************************/
        // Do not prune in PV nodes
        if !Node::PV {
            // If we've seen this position before, and our previously-found score is valid, then don't bother searching anymore.
            if let Some(tt_score) = self.probe_tt(game.key(), depth, ply, bounds) {
                return Ok(tt_score);
            }
        }

        /****************************************************************************************************
         * Quiescence Search: https://www.chessprogramming.org/Quiescence_Search
         *
         * In order to avoid the horizon effect, we don't stop searching at a depth of 0. Instead, we look
         * at all available moves until we reach a "quiet" (quiescent) position.
         ****************************************************************************************************/
        // If we've reached a terminal node, evaluate the current position
        if depth == 0 {
            return self.quiescence::<Node>(game, ply, bounds, pv);
        }

        // If we CAN prune this node by means other than the TT, do so
        if let Some(score) =
            self.node_pruning_score::<Node>(game, depth, ply, bounds, pv, &mut local_pv)?
        {
            return Ok(score);
        }

        // If there are no legal moves, it's either mate or a draw.
        let mut moves = game.get_legal_moves();
        if moves.is_empty() {
            return Ok(if game.is_in_check() {
                // Offset by ply to prefer earlier mates
                ply - Score::MATE
            } else {
                // Drawing is better than losing
                Score::DRAW
            });
        }

        // Sort moves so that we look at "promising" ones first
        let tt_move = self.get_tt_bestmove(game.key());
        moves.sort_by_cached_key(|mv| self.score_move(game, mv, tt_move));

        // Start with a *really bad* initial score
        let mut best = -Score::INF;
        let mut bestmove = tt_move; // Ensures we don't overwrite TT entry's bestmove with `None` if one already existed.
        let original_alpha = bounds.alpha;

        /****************************************************************************************************
         * Primary move loop
         ****************************************************************************************************/

        for (i, mv) in moves.iter().enumerate() {
            // The local PV is different for every node search after this one, so we must reset it in between recursive calls.
            local_pv.clear();

            // Copy-make the new position
            let new = game.with_move_made(*mv);
            let mut score = Score::DRAW;

            if Node::ROOT || !self.is_draw(&new) {
                // Append the move onto the history
                self.prev_positions.push(*new.position());

                let new_depth = depth - 1 + self.extension_value(&new);

                // If this node can be reduced, search it with a reduced window.
                if let Some(lmr_reduction) = self.reduction_value::<Node>(depth, &new, i) {
                    // Reduced depth should never exceed `new_depth` and should never be less than `1`.
                    let reduced_depth = (new_depth - lmr_reduction).max(1).min(new_depth);

                    // Search at a reduced depth with a null window
                    score = -self.negamax::<NonPvNode>(
                        &new,
                        reduced_depth,
                        ply + 1,
                        -bounds.null_alpha(),
                        &mut local_pv,
                    )?;

                    // If that failed *high* (raised alpha), re-search at the full depth with the null window
                    if score > bounds.alpha && reduced_depth < new_depth {
                        score = -self.negamax::<NonPvNode>(
                            &new,
                            new_depth,
                            ply + 1,
                            -bounds.null_alpha(),
                            &mut local_pv,
                        )?;
                    }
                } else if !Node::PV || i > 0 {
                    // All non-PV nodes get searched with a null window
                    score = -self.negamax::<NonPvNode>(
                        &new,
                        new_depth,
                        ply + 1,
                        -bounds.null_alpha(),
                        &mut local_pv,
                    )?;
                }

                /****************************************************************************************************
                 * Principal Variation Search: https://en.wikipedia.org/wiki/Principal_variation_search#Pseudocode
                 *
                 * We assume our move ordering is so good that the first move searched is then best available. So,
                 * for every other move, we search with a null window and thus prune nodes easier. If we find
                 * something that beats the null window, we have to do a costly re-search. However, this happens so
                 * infrequently in practice that it ends up being an overall speedup.
                 ****************************************************************************************************/
                // If searching the PV, or if a reduced search failed *high*, we search with a full depth and window
                if Node::PV && (i == 0 || score > bounds.alpha) {
                    score = -self.negamax::<PvNode>(
                        &new,
                        new_depth,
                        ply + 1,
                        -bounds,
                        &mut local_pv,
                    )?;
                }

                self.search_cancelled()?; // Exit early if search is terminated.

                // We've now searched this node
                self.nodes += 1;

                // Pop the move from the history
                self.prev_positions.pop();
            }

            /****************************************************************************************************
             * Score evaluation & bounds adjustments
             ****************************************************************************************************/

            // If we've found a better move than our current best, update the results
            if score > best {
                best = score;

                // PV found
                if score > bounds.alpha {
                    bounds.alpha = score;
                    bestmove = Some(*mv);

                    // Only extend the PV if we're in a PV node
                    if Node::PV {
                        // assert_pv_is_legal(game, *mv, &local_pv);
                        pv.extend(*mv, &local_pv);
                    }
                }

                // Fail high
                if score >= bounds.beta {
                    /****************************************************************************************************
                     * History Heuristic
                     *
                     * If a quiet move fails high, it is probably a good move. Therefore we want to look at it early on
                     * in future searches. We also penalize previously-searched quiets, since they are clearly not as good
                     * as this one (as they did not cause a beta cutoff).
                     ****************************************************************************************************/
                    // Simple bonus based on depth
                    let bonus =
                        self.params.history_multiplier * depth as i32 - self.params.history_offset;

                    // Only update quiet moves
                    if mv.is_quiet() {
                        self.history.update(game, mv, bonus);
                    }

                    // Apply a penalty to all quiets searched so far
                    for mv in moves[..i].iter().filter(|mv| mv.is_quiet()) {
                        self.history.update(game, mv, -bonus);
                    }
                    break;
                }
            }
        }

        // Save this node to the TTable.
        self.save_to_tt(
            game.key(),
            bestmove,
            best,
            SearchBounds::new(original_alpha, bounds.beta),
            depth,
            ply,
        );

        Ok(best)
    }

    /// Quiescence Search (QSearch)
    ///
    /// A search that looks at only possible captures and capture-chains.
    /// This is called when [`Search::negamax`] reaches a depth of 0, and has no recursion limit.
    fn quiescence<Node: NodeType>(
        &mut self,
        game: &Game<V>,
        ply: i32,
        mut bounds: SearchBounds,
        pv: &mut PrincipalVariation,
    ) -> Result<Score, SearchCancelled> {
        self.search_cancelled()?; // Exit early if search is terminated.

        // Declare a local principal variation for nodes found during this search.
        let mut local_pv = PrincipalVariation::default();
        // Clear any nodes in this PV, since we're searching from a new position
        pv.clear();

        // Evaluate the current position, to serve as our baseline
        let stand_pat = game.eval();

        // Beta cutoff; this position is "too good" and our opponent would never let us get here
        if stand_pat >= bounds.beta {
            return Ok(stand_pat);
        } else if stand_pat > bounds.alpha {
            bounds.alpha = stand_pat;
        }

        // Generate all legal moves to start, and we'll filter them next.
        let moves = game.get_legal_moves();

        // Filter down the moves that make this position not "quiet"
        let mut moves = if game.is_in_check() {
            // Generate all moves if in check
            moves
        } else {
            moves.into_iter().filter(Move::is_capture).collect()
        };

        // Can't check for mates in normal qsearch, since we're not looking at *all* moves.
        // So, if there are no captures available, just return the current evaluation.
<<<<<<< HEAD
        if moves.is_empty() {
            return stand_pat;
=======
        if captures.is_empty() {
            return Ok(stand_pat);
>>>>>>> c2c69730
        }

        let tt_move = self.get_tt_bestmove(game.key());
        moves.sort_by_cached_key(|mv| self.score_move(game, mv, tt_move));

        let mut best = stand_pat;
        let mut bestmove = tt_move; // Ensures we don't overwrite TT entry's bestmove with `None` if one already existed.
        let original_alpha = bounds.alpha;

        /****************************************************************************************************
         * Primary move loop
         ****************************************************************************************************/

<<<<<<< HEAD
        for mv in moves {
=======
        for mv in captures {
            // The local PV is different for every node search after this one, so we must reset it in between recursive calls.
            local_pv.clear();

>>>>>>> c2c69730
            // Copy-make the new position
            let new = game.with_move_made(mv);
            let mut score = Score::DRAW;

            // Normally, repetitions can't occur in QSearch, because captures are irreversible.
            // However, some QSearch extensions (quiet TT moves, all moves when in check, etc.) may be reversible.
            if Node::ROOT || !self.is_draw(&new) {
                self.prev_positions.push(*new.position());

                score = -self.quiescence::<Node>(&new, ply + 1, -bounds, &mut local_pv)?;

                self.search_cancelled()?; // Exit early if search is terminated.

                self.nodes += 1; // We've now searched this node

                self.prev_positions.pop();
            }

            /****************************************************************************************************
             * Score evaluation & bounds adjustments
             ****************************************************************************************************/
            // If we've found a better move than our current best, update our result
            if score > best {
                best = score;

                // PV found
                if score > bounds.alpha {
                    bounds.alpha = score;
                    bestmove = Some(mv);

                    // Only extend the PV if we're in a PV node
                    if Node::PV {
                        // assert_pv_is_legal(game, mv, &local_pv);
                        pv.extend(mv, &local_pv);
                    }
                }

                // Fail high
                if score >= bounds.beta {
                    break;
                }
            }
        }

        // Save this node to the TTable.
        self.save_to_tt(
            game.key(),
            bestmove,
            best,
            SearchBounds::new(original_alpha, bounds.beta),
            0,
            ply,
        );

        Ok(best) // fail-soft
    }

    /// Checks if we've exceeded any conditions that would warrant the search to end.
    ///
    /// This method returns an `Err` of [`SearchCancelled`] if the search must end prematurely.
    /// While a termination isn't truly an error, this API allows us to cleanly leverage the `?` operator.
    #[inline(always)]
    fn search_cancelled(&self) -> Result<(), SearchCancelled> {
        // Only check for timeouts every 1024 nodes, because searches are fast and 1k nodes doesn't take too long..
        if self.nodes % 1024 == 0 {
            // We've exceeded the hard limit of our allotted search time
            if let Some(diff) = self
                .config
                .starttime
                .elapsed()
                .checked_sub(self.config.hard_timeout)
            {
                return Err(SearchCancelled::HardTimeout(self.config.hard_timeout, diff));
            }
        }

        // We've exceeded the maximum amount of nodes we're allowed to search
        // This is checked first so that `go nodes` searches terminate properly
        if let Some(diff) = self.nodes.checked_sub(self.config.max_nodes) {
            return Err(SearchCancelled::MaxNodes(diff));
        }

        // The search was stopped by an external factor, like the `stop` command
        if !self.is_searching.load(Ordering::Relaxed) {
            return Err(SearchCancelled::Stopped);
        }

        // No conditions met; we can continue searching
        Ok(())
    }

    /// Checks if `game` is a repetition, comparing it to previous positions
    #[inline(always)]
    fn is_repetition(&self, game: &Game<V>) -> bool {
        // We can skip the previous position, because there's no way it can be a repetition.
        // We also only need to look check at most `halfmove` previous positions.
        let n = game.halfmove();
        for prev in self.prev_positions.iter().rev().take(n).skip(1).step_by(2) {
            if prev.key() == game.key() {
                return true;
            } else
            // The halfmove counter only resets on irreversible moves (captures, pawns, etc.) so it can't be a repetition.
            if prev.halfmove() == 0 {
                return false;
            }
        }

        false
    }

    /// Returns `true` if `game` can be claimed as a draw
    #[inline(always)]
    fn is_draw(&self, game: &Game<V>) -> bool {
        self.is_repetition(game)
            || game.can_draw_by_fifty()
            || game.can_draw_by_insufficient_material()
    }

    /// Saves the provided data to an entry in the TTable.
    #[inline(always)]
    fn save_to_tt(
        &mut self,
        key: ZobristKey,
        bestmove: Option<Move>,
        score: Score,
        bounds: SearchBounds,
        depth: u8,
        ply: i32,
    ) {
        let entry = TTableEntry::new(key, bestmove, score, bounds, depth, ply);
        let old = self.ttable.store(entry);

        if Log::DEBUG {
            // If a previous entry existed and had a *different* key, this was a collision
            if old.is_some_and(|old| old.key != key) {
                self.ttable.collisions += 1;
            }

            // This was a write, regardless.
            self.ttable.writes += 1;
        }
    }

    /// Gets the bestmove for the provided position from the TTable, if it exists.
    #[inline(always)]
    fn get_tt_bestmove(&mut self, key: ZobristKey) -> Option<Move> {
        let mv = self.ttable.get(&key).and_then(|entry| entry.bestmove);

        if Log::DEBUG {
            // Regardless whether this was a hit, it was still an access
            self.ttable.reads += 1;

            // If a move was found, this was a hit
            if mv.is_some() {
                self.ttable.hits += 1;
            }
        }

        mv
    }

    /// Applies a score to the provided move, intended to be used when ordering moves during search.
    #[inline(always)]
    fn score_move(&self, game: &Game<V>, mv: &Move, tt_move: Option<Move>) -> Score {
        // TT move should be looked at first, so assign it the best possible score and immediately exit.
        if tt_move.is_some_and(|tt_mv| tt_mv == *mv) {
            return Score::new(i32::MIN);
        }

        // Safe unwrap because we can't move unless there's a piece at `from`
        let piece = game.piece_at(mv.from()).unwrap();
        let to = mv.to();
        let mut score = Score::BASE_MOVE_SCORE;

        // Apply history bonus to quiets
        if mv.is_quiet() {
            score += self.history[piece][to];
        } else
        // Capturing a high-value piece with a low-value piece is a good idea
        if let Some(victim) = game.piece_at(to) {
            score += MVV_LVA[piece][victim];
        }

        -score // We're sorting, so a lower number is better
    }

    /// If we can prune the provided node, this function returns a score to return upon pruning.
    ///
    /// If we cannot prune the node, this function returns `None`.
    #[inline]
    fn node_pruning_score<Node: NodeType>(
        &mut self,
        game: &Game<V>,
        depth: u8,
        ply: i32,
        bounds: SearchBounds,
        pv: &mut PrincipalVariation,
        local_pv: &mut PrincipalVariation,
    ) -> Result<Option<Score>, SearchCancelled> {
        // Cannot prune anything in a PV node or if we're in check
        if Node::PV || game.is_in_check() {
            return Ok(None);
        }

        // Static evaluation of the current position is used in multiple pruning techniques.
        let static_eval = game.eval();

        /****************************************************************************************************
         * Razoring: https://www.chessprogramming.org/Razoring
         *
         * If the static eval of our position is low enough, check if a qsearch can beat alpha.
         * If it can't, we can prune this node.
         ****************************************************************************************************/
        let razoring_margin = Score::RAZORING_OFFSET + Score::RAZORING_MULTIPLIER * depth as i32;
        if depth <= 2 && static_eval + razoring_margin < bounds.alpha {
            let score = self.quiescence::<Node>(game, ply, bounds.null_alpha(), pv)?;
            // If we can't beat alpha (without mating), we can prune.
            if score < bounds.alpha && !score.is_mate() {
                return Ok(Some(score)); // fail-soft
            }
        }

        /****************************************************************************************************
         * Reverse Futility Pruning: https://www.chessprogramming.org/Reverse_Futility_Pruning
         *
         * If our static eval is too good (better than beta), we can prune this branch. Multiplying our
         * margin by depth makes this pruning process less risky for higher depths.
         ****************************************************************************************************/
        let rfp_score = static_eval - self.params.rfp_margin * depth as i32;
        if depth <= self.params.max_rfp_depth && rfp_score >= bounds.beta {
            return Ok(Some(rfp_score));
        }

        /****************************************************************************************************
         * Null Move Pruning: https://www.chessprogramming.org/Null_Move_Pruning
         *
         * If we can afford to skip our turn and give our opponent two moves in a row while maintaining a high
         * enough score, we can prune this branch as our opponent would likely never let us reach it anyway.
         ****************************************************************************************************/
        // If the last move did not increment the fullmove, but *did* increment the halfmove, it was a nullmove
        let last_move_was_nullmove = self.prev_positions.last().is_some_and(|pos| {
            pos.fullmove() == game.fullmove() && pos.halfmove() == game.halfmove() + 1
        });

        // All pieces that are not Kings or Pawns
        let non_king_pawn_material =
            game.occupied() ^ game.kind(PieceKind::Pawn) ^ game.kind(PieceKind::King);

        let can_perform_nmp = depth >= self.params.min_nmp_depth // Can't play nullmove under a certain depth
        && !last_move_was_nullmove // Can't play two nullmoves in a row
        && non_king_pawn_material.is_nonempty(); // Can't play nullmove if insufficient material (only Kings and Pawns)

        if can_perform_nmp {
            let null_game = game.with_nullmove_made();
            self.prev_positions.push(*null_game.position());

            // Search at a reduced depth with a zero-window
            let nmp_depth = depth - self.params.nmp_reduction;
            let score = -self.negamax::<NonPvNode>(
                &null_game,
                nmp_depth,
                ply + 1,
                -bounds.null_beta(),
                local_pv,
            )?;

            self.prev_positions.pop();

            // If making the nullmove produces a cutoff, we can assume that a full-depth search would also produce a cutoff
            if score >= bounds.beta {
                return Ok(Some(score));
            }
        }

        // If no pruning technique was possible, return no score
        Ok(None)
    }

    /// Probes the [`TTable`] for an entry at the provided `key`, returning that entry's score, if appropriate.
    ///
    /// If an entry is found from a greater depth than `depth`, its score is returned if and only if:
    ///     1. The entry is exact.
    ///     2. The entry is an upper bound and its score is `<= alpha`.
    ///     3. The entry is a lower bound and its score is `>= beta`.
    ///
    /// See [`TTableEntry::try_score`] for more.
    #[inline(always)]
    fn probe_tt(
        &mut self,
        key: ZobristKey,
        depth: u8,
        ply: i32,
        bounds: SearchBounds,
    ) -> Option<Score> {
        if Log::DEBUG {
            self.ttable.reads += 1;
        }

        // if-let chains are set to be stabilized in Rust 2024 (1.85.0): https://rust-lang.github.io/rfcs/2497-if-let-chains.html
        if let Some(tt_entry) = self.ttable.get(&key) {
            // Can only cut off if the existing entry came from a greater depth.
            if tt_entry.depth >= depth {
                return tt_entry.try_score(bounds, ply);
            }
        }

        None
    }

    /// Compute a reduction value (`R`) to apply to a given node's search depth, if possible.
    #[inline(always)]
    fn reduction_value<Node: NodeType>(
        &self,
        depth: u8,
        game: &Game<V>,
        moves_made: usize,
    ) -> Option<u8> {
        /****************************************************************************************************
         * Late Move Reductions: https://www.chessprogramming.org/Late_Move_Reductions
         *
         * We assume our move ordering will let us search the best moves first. Thus, the last moves are
         * likely to be the worst moves. We can save some time by searching these at a lower depth and with
         * a null window. If this fails, however, we must perform a costly re-search.
         ****************************************************************************************************/
        (depth >= self.params.min_lmr_depth
            && moves_made >= self.params.min_lmr_moves + Node::PV as usize)
            .then(|| {
                // Base LMR reduction increases as we go higher in depth and/or make more moves
                let mut lmr_reduction = (self.params.lmr_offset
                    + (depth as f32).ln() * (moves_made as f32).ln() / self.params.lmr_divisor)
                    as u8;

                // Increase/decrease the reduction based on current conditions
                // lmr_reduction += something;
                lmr_reduction -= game.is_in_check() as u8;

                lmr_reduction
            })
    }

    /// Compute an extension value to apply to a given node's search depth.
    #[inline(always)]
    fn extension_value(&self, game: &Game<V>) -> u8 {
        /****************************************************************************************************
         * Check Extensions: https://www.chessprogramming.org/Check_Extensions
         *
         * If we're in check, we should extend the search a bit, in hopes to find a good way to escape.
         ****************************************************************************************************/
        game.is_in_check() as u8
    }
}

/// Utility function to assert that the PV is legal for the provided game.
#[allow(dead_code)]
fn assert_pv_is_legal<V: Variant>(game: &Game<V>, mv: Move, local_pv: &PrincipalVariation) {
    let fen = game.to_fen();
    let mut game = game.with_move_made(mv);

    for local_pv_mv in &local_pv.0 {
        assert!(
            game.is_legal(*local_pv_mv),
            "Illegal PV move {local_pv_mv} found on {fen}\nFull PV: {}\nResulting FEN: {}",
            [&mv]
                .into_iter()
                .chain(local_pv.0.iter())
                .map(|m| m.to_string())
                .collect::<Vec<_>>()
                .join(" "),
            game.to_fen()
        );
        game.make_move(*local_pv_mv);
    }
}

/// This table represents values for [MVV-LVA](https://www.chessprogramming.org/MVV-LVA) move ordering.
///
/// It is indexed by `[attacker][victim]`, and yields a "score" that is used when sorting moves.
///
/// The following table is produced:
/// ```text
///                     VICTIM
/// A       P     N     B     R     Q     K     
/// T    +---------------------------------+
/// T   P| 900   3100  3200  4900  8900  0     
/// A   N| 680   2880  2980  4680  8680  0     
/// C   B| 670   2870  2970  4670  8670  0     
/// K   R| 500   2700  2800  4500  8500  0     
/// E   Q| 100   2300  2400  4100  8100  0     
/// R   K| 1000  3200  3300  5000  9000  0     
/// ```
///
/// Note that the actual table is different, as it has size `12x12` instead of `6x6`
/// to account for the fact that castling is denoted as `KxR`.
/// The values are also all left-shifted by 16 bits, to ensure that captures are ranked above quiets in all cases.
///
/// See [`print_mvv_lva_table`] to display this table.
const MVV_LVA: [[i32; Piece::COUNT]; Piece::COUNT] = {
    let mut matrix = [[0; Piece::COUNT]; Piece::COUNT];
    let count = Piece::COUNT;

    let mut attacker = 0;
    while attacker < count {
        let mut victim = 0;
        let atk_color = Color::from_bool(attacker < PieceKind::COUNT);

        while victim < count {
            let atk = PieceKind::from_bits_unchecked(attacker as u8 % 6);
            let vtm = PieceKind::from_bits_unchecked(victim as u8 % 6);

            let vtm_color = Color::from_bool(victim < PieceKind::COUNT);

            // Remove scores for capturing the King and friendly pieces (KxR for castling)
            let can_capture = (atk_color.index() != vtm_color.index()) // Different colors
                && victim != count - 1 // Can't capture White King
                && victim != PieceKind::COUNT - 1; // Can't capture Black King

            // Rustic's way of doing things; Arbitrary increasing numbers for capturing pairs
            // bench: 27609398 nodes 5716479 nps
            // let score = (victim * 10 + (count - attacker)) as i32;

            // Default MVV-LVA except that the King is assigned a value of 0 if he is attacking
            // bench: 27032804 nodes 8136592 nps
            let score = 10 * vtm.value() - atk.value();

            // If the attacker is the King, the score is half the victim's value.
            // This encourages the King to attack, but not as strongly as other pieces.
            // bench: 27107011 nodes 5647285 nps
            // let score = if attacker == count - 1 {
            //     value_of(vtm) / 2
            // } else {
            //     // Standard MVV-LVA computation
            //     10 * value_of(vtm) - value_of(atk)
            // };

            // Shift the value by a large amount so that captures are always ranked very highly
            matrix[attacker][victim] = (score * can_capture as i32) << 16;
            victim += 1;
        }
        attacker += 1;
    }
    matrix
};

/// Utility function to print the MVV-LVA table
#[allow(dead_code)]
pub fn print_mvv_lva_table() {
    print!("\nX  ");
    for victim in Piece::all() {
        print!("{victim}     ");
    }
    print!("\n +");
    for _ in Piece::all() {
        print!("------");
    }
    println!("-+");
    for attacker in Piece::all() {
        print!("{attacker}| ");
        for victim in Piece::all() {
            let score = MVV_LVA[attacker][victim];
            print!("{score:<4}  ")
        }
        println!();
    }
}

#[cfg(test)]
mod tests {
    use super::*;
    use crate::*;

    fn run_search(fen: &str, config: SearchConfig) -> SearchResult {
        let is_searching = Arc::new(AtomicBool::new(true));
        let game = fen.parse().unwrap();

        let mut ttable = Default::default();
        let mut history = Default::default();
        Search::<LogNone, Standard>::new(
            is_searching,
            config,
            Default::default(),
            &mut ttable,
            &mut history,
        )
        .start(&game)
    }

    fn ensure_is_mate_in(fen: &str, config: SearchConfig, moves: i32) -> SearchResult {
        let res = run_search(fen, config);
        assert!(
            res.score.is_mate(),
            "Search on {fen:?} with config {config:#?} produced result that is not mate.\nResult: {res:#?}"
        );
        assert_eq!(
            res.score.moves_to_mate(),
            moves,
            "Search on {fen:?} with config {config:#?} produced result not mate in {moves}.\nResult: {res:#?}"
        );
        res
    }

    #[test]
    fn test_white_mate_in_1() {
        let fen = "k7/8/KQ6/8/8/8/8/8 w - - 0 1";
        let config = SearchConfig {
            max_depth: 2,
            ..Default::default()
        };

        let res = ensure_is_mate_in(fen, config, 1);
        assert_eq!(res.bestmove().unwrap(), "b6a7", "Result: {res:#?}");
    }

    #[test]
    fn test_black_mated_in_1() {
        let fen = "2k5/7Q/8/2K5/8/8/8/6Q1 b - - 0 1";
        let config = SearchConfig {
            max_depth: 3,
            ..Default::default()
        };

        let res = ensure_is_mate_in(fen, config, -1);
        assert!(["c8b8", "c8d8"].contains(&res.bestmove().unwrap().to_string().as_str()));
    }

    #[test]
    fn test_stalemate() {
        let fen = "k7/8/KQ6/8/8/8/8/8 b - - 0 1";
        let config = SearchConfig::default();

        let res = run_search(fen, config);
        assert!(res.bestmove().is_none());
        assert_eq!(res.score, Score::DRAW);
    }

    #[test]
    fn test_obvious_capture_promote() {
        // Pawn should take queen and also promote to queen
        let fen = "3q1n2/4P3/8/8/8/8/k7/7K w - - 0 1";
        let config = SearchConfig {
            max_depth: 1,
            ..Default::default()
        };

        let res = run_search(fen, config);
        assert_eq!(res.bestmove().unwrap(), "e7d8q");
    }

    #[test]
    fn test_quick_search_finds_move() {
        // If *any* legal move is available, it should be found, regardless of how much time was given.
        let fen = FEN_STARTPOS;
        let config = SearchConfig {
            soft_timeout: Duration::from_nanos(1),
            hard_timeout: Duration::from_nanos(1),
            ..Default::default()
        };

        let res = run_search(fen, config);
        assert!(res.bestmove().is_some());
    }

    #[test]
    fn test_go_nodes() {
        let fen = FEN_KIWIPETE;

        let node_limits = [0, 1, 10, 17, 126, 192, 1748, 182048, 1928392];

        for max_nodes in node_limits {
            let config = SearchConfig {
                max_nodes,
                ..Default::default()
            };

            let res = run_search(fen, config);

            assert_eq!(res.nodes, max_nodes);
            assert!(res.depth < MAX_DEPTH); // Ensure the ID didn't loop forever.
        }
    }

    #[test]
    fn test_go_nodes_cutoff_search_still_gives_good_result() {
        // d5e6 is a good capture, but will lead to mate on the next iteration.
        let fen = "k6r/8/4q3/3P4/8/8/PP6/K7 w - - 0 1";

        // Loop until we reach a depth that does NOT think d5e6 is the best move
        let mut max_depth = 1;
        let max_nodes = loop {
            let config = SearchConfig {
                max_depth,
                ..Default::default()
            };

            let res = run_search(fen, config);
            if res.bestmove().unwrap() != "d5e6" {
                break res.nodes;
            }

            max_depth += 1;
        };

        // Now run a search on that position, stopping *just* before we would have found a move better than d5e6
        let config = SearchConfig {
            max_nodes: max_nodes - 1,
            ..Default::default()
        };
        let res = run_search(fen, config);
        assert_eq!(res.bestmove().unwrap(), "d5e6");

        // Do the same, but stop just *after* the node count that lets us find a better move than d5e6
        let config = SearchConfig {
            max_nodes: max_nodes + 1,
            ..Default::default()
        };
        let res = run_search(fen, config);
        assert_ne!(res.bestmove().unwrap(), "d5e6");
    }
}<|MERGE_RESOLUTION|>--- conflicted
+++ resolved
@@ -971,7 +971,7 @@
 
     /// Quiescence Search (QSearch)
     ///
-    /// A search that looks at only possible captures and capture-chains.
+    /// A search that looks at only "non-quiet" moves and terminates at "quiet" positions.
     /// This is called when [`Search::negamax`] reaches a depth of 0, and has no recursion limit.
     fn quiescence<Node: NodeType>(
         &mut self,
@@ -1009,14 +1009,9 @@
         };
 
         // Can't check for mates in normal qsearch, since we're not looking at *all* moves.
-        // So, if there are no captures available, just return the current evaluation.
-<<<<<<< HEAD
+        // So, if there are no moves available, just return the current evaluation.
         if moves.is_empty() {
-            return stand_pat;
-=======
-        if captures.is_empty() {
             return Ok(stand_pat);
->>>>>>> c2c69730
         }
 
         let tt_move = self.get_tt_bestmove(game.key());
@@ -1030,14 +1025,10 @@
          * Primary move loop
          ****************************************************************************************************/
 
-<<<<<<< HEAD
         for mv in moves {
-=======
-        for mv in captures {
             // The local PV is different for every node search after this one, so we must reset it in between recursive calls.
             local_pv.clear();
 
->>>>>>> c2c69730
             // Copy-make the new position
             let new = game.with_move_made(mv);
             let mut score = Score::DRAW;
