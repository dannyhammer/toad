/*
 * This Source Code Form is subject to the terms of the Mozilla Public
 * License, v. 2.0. If a copy of the MPL was not distributed with this
 * file, You can obtain one at https://mozilla.org/MPL/2.0/.
 */

use std::{
    fmt,
    marker::PhantomData,
    ops::Neg,
    sync::{
        atomic::{AtomicBool, Ordering},
        Arc,
    },
    time::{Duration, Instant},
};

use arrayvec::ArrayVec;
use thiserror::Error;
use uci_parser::{UciInfo, UciResponse, UciSearchOptions};

use crate::{
    tune, Color, Game, HistoryTable, LogLevel, Move, MoveList, Piece, PieceKind, Ply, Position,
    ProbeResult, Score, TTable, TTableEntry, Variant, ZobristKey,
};

/// Reasons that a search can be cancelled.
#[derive(Error, Debug, Clone, Copy, PartialEq, Eq)]
enum SearchCancelled {
    /// Search ran out of time.
    ///
    /// Contains the amount of time since the timeout was exceeded.
    #[error("Exceeded hard timeout of {0:?} by {1:?}")]
    HardTimeout(Duration, Duration),

    /// Met or exceeded the maximum number of nodes allowed.
    ///
    /// Contains the number of nodes past the allowance that were searched.
    #[error("Exceeded node allowance by {0}")]
    MaxNodes(u64),

    /// Stopped by an external factor
    #[error("Atomic flag was flipped")]
    Stopped,
}

/// A marker trait for the types of nodes encountered during search.
///
/// Credit to Cosmo, author of Viridithas,
/// for the idea of using a const generic trait for this.
trait NodeType {
    /// Is this node the first searched?
    const ROOT: bool;

    /// Is this node a PV node?
    const PV: bool;
}

/// First node searched.
struct RootNode;
impl NodeType for RootNode {
    const ROOT: bool = true;
    const PV: bool = true;
}

/// A node on the principal variation, searched with a non-null window.
struct PvNode;
impl NodeType for PvNode {
    const ROOT: bool = false;
    const PV: bool = true;
}

/// A node not on the principal variation, searched with a null window.
struct NonPvNode;
impl NodeType for NonPvNode {
    const ROOT: bool = false;
    const PV: bool = false;
}

/// Represents the best sequence of moves found during a search.
#[derive(Debug, Clone, PartialEq, Eq, Hash)]
pub struct PrincipalVariation(ArrayVec<Move, { Ply::MAX.plies() as usize }>);

impl PrincipalVariation {
    /// An empty PV.
    const EMPTY: Self = Self(ArrayVec::new_const());

    /// Clears the moves of `self`.
    #[inline(always)]
    fn clear(&mut self) {
        self.0.clear();
    }

    /// Extend the contents of `self` with `mv` and the contents of `other`.
    ///
    /// # Panics
    ///
    /// Will panic if `mv` and `other` are longer than `self`'s capacity.
    #[inline(always)]
    fn extend(&mut self, mv: Move, other: &Self) {
        self.clear();
        self.0.push(mv);
        self.0
            .try_extend_from_slice(&other.0)
            .unwrap_or_else(|err| {
                panic!(
                    "{err}: Attempted to exceed PV capacity of {} pushing {mv:?} and {:?}",
                    Ply::MAX,
                    &other.0
                );
            });
    }
}

impl Default for PrincipalVariation {
    #[inline(always)]
    fn default() -> Self {
        Self::EMPTY
    }
}

/// Bounds within an alpha-beta search.
#[derive(Debug, Clone, Copy, PartialEq, Eq)]
pub struct SearchBounds {
    /// Lower bound.
    ///
    /// We are guaranteed a score that is AT LEAST `alpha`.
    /// During search, if no move can raise `alpha`, we are said to have "failed low."
    ///
    /// On a fail-low, we do not have a "best move."
    pub alpha: Score,

    /// Upper bound.
    ///
    /// Our opponent is guaranteed a score that is AT MOST `beta`.
    /// During search, if a move scores higher than `beta`, we are said to have "failed high."
    ///
    /// On a fail-high, the branch is pruned, since our opponent has a better move to play earlier in the tree,
    /// which would make this position unreachable for us.
    pub beta: Score,
}

impl SearchBounds {
    /// Create a new [`SearchBounds`] from the provided `alpha` and `beta` values.
    #[inline(always)]
    const fn new(alpha: Score, beta: Score) -> Self {
        Self { alpha, beta }
    }

    /// Create a "null window" around `alpha`.
    #[inline(always)]
    fn null_alpha(self) -> Self {
        Self::new(self.alpha, self.alpha + 1)
    }

    /// Create a "null window" around `beta`.
    #[inline(always)]
    fn null_beta(self) -> Self {
        Self::new(self.beta - 1, self.beta)
    }
}

impl Neg for SearchBounds {
    type Output = Self;
    /// Negating a [`SearchBounds`] swaps the `alpha` and `beta` fields and negates them both.
    #[inline(always)]
    fn neg(self) -> Self::Output {
        Self {
            alpha: -self.beta,
            beta: -self.alpha,
        }
    }
}

impl Default for SearchBounds {
    /// Default [`SearchBounds`] are a `(-infinity, infinity)`.
    #[inline(always)]
    fn default() -> Self {
        Self::new(-Score::INF, Score::INF)
    }
}

/// Represents a window around a search result to act as our a/b bounds.
#[derive(Debug)]
struct AspirationWindow {
    /// Bounds of this search window
    bounds: SearchBounds,

    /// Number of times that a score has been returned above beta.
    beta_fails: i32,

    /// Number of times that a score has been returned below alpha.
    alpha_fails: i32,
}

impl AspirationWindow {
    /// Returns a delta value to change window's size.
    ///
    /// The value will differ depending on `depth`, with higher depths producing narrower windows.
    #[inline(always)]
    fn delta(depth: Ply) -> Score {
        let initial_delta = tune::initial_aspiration_window_delta!();

        let min_delta = tune::min_aspiration_window_delta!();

        // Gradually decrease the window size from `8*init` to `min`
        Score::new(((initial_delta << 3) / depth.plies()).max(min_delta))
    }

    /// Creates a new [`AspirationWindow`] centered around `score`.
    #[inline(always)]
    fn new(score: Score, depth: Ply) -> Self {
        // If the score is mate, we expect search results to fluctuate, so set the windows to infinite.
        // Also, we only want to use aspiration windows after certain depths, so check that, too.
        let bounds = if depth < tune::min_aspiration_window_depth!() || score.is_mate() {
            SearchBounds::default()
        } else {
            // Otherwise we build a window around the provided score.
            let delta = Self::delta(depth);
            SearchBounds::new(
                (score - delta).max(-Score::INF),
                (score + delta).min(Score::INF),
            )
        };

        Self {
            bounds,
            alpha_fails: 0,
            beta_fails: 0,
        }
    }

    /// Widens the window's `alpha` bound, expanding it downwards.
    ///
    /// This also resets the `beta` bound to `(alpha + beta) / 2`
    #[inline(always)]
    fn widen_down(&mut self, score: Score, depth: Ply) {
        // Compute a gradually-increasing delta
        let delta = Self::delta(depth) * (1 << (self.alpha_fails + 1));

        // By convention, we widen both bounds on a fail low.
        self.bounds.beta = ((self.bounds.alpha + self.bounds.beta) / 2).min(Score::INF);
        self.bounds.alpha = (score - delta).max(-Score::INF);

        // Increase number of failures
        self.alpha_fails += 1;
    }

    /// Widens the window's `beta` bound, expanding it upwards.
    #[inline(always)]
    fn widen_up(&mut self, score: Score, depth: Ply) {
        // Compute a gradually-increasing delta
        let delta = Self::delta(depth) * (1 << (self.beta_fails + 1));

        // Widen the beta bound
        self.bounds.beta = (score + delta).min(Score::INF);

        // Increase number of failures
        self.beta_fails += 1;
    }

    /// Returns `true` if `score` fails low, meaning it is below `alpha` and the window must be expanded downwards.
    #[inline(always)]
    fn fails_low(&self, score: Score) -> bool {
        self.bounds.alpha != -Score::INF && score <= self.bounds.alpha
    }

    /// Returns `true` if `score` fails high, meaning it is above `beta` and the window must be expanded upwards.
    #[inline(always)]
    fn fails_high(&self, score: Score) -> bool {
        self.bounds.beta != Score::INF && score >= self.bounds.beta
    }
}

/// The result of a search, containing the best move found, score, and total nodes searched.
#[derive(Debug, Clone, PartialEq, Eq, Hash)]
pub struct SearchResult {
    /// Number of nodes searched.
    pub nodes: u64,

    /// Evaluation of the position after `bestmove` is made.
    pub score: Score,

    /// The depth of the search that produced this result.
    pub depth: Ply,

    /// The maximum depth (ply) reached during this search.
    pub seldepth: Ply,

    /// Principal variation during this search.
    ///
    /// The first entry of this field represents the "best move" found during the search.
    pub pv: PrincipalVariation,
}

impl SearchResult {
    /// Fetch the first move in this PV, it one exists.
    #[inline(always)]
    fn bestmove(&self) -> Option<Move> {
        self.pv.0.first().copied()
    }
}

impl Default for SearchResult {
    /// A default search result should initialize to a *very bad* value,
    /// since there isn't a move to play.
    #[inline(always)]
    fn default() -> Self {
        Self {
            nodes: 0,
            score: -Score::INF,
            depth: Ply::ONE,
            seldepth: Ply::ZERO,
            pv: PrincipalVariation::EMPTY,
        }
    }
}

/// Configuration variables for executing a [`Search`].
#[derive(Debug, Clone, Copy)]
pub struct SearchConfig {
    /// Maximum depth to execute the search.
    pub max_depth: Ply,

    /// Node allowance.
    ///
    /// If the search exceeds this many nodes, it will exit as quickly as possible.
    pub max_nodes: u64,

    /// Start time of the search.
    pub starttime: Instant,

    /// Soft limit on search time.
    ///
    /// During iterative deepening, if a search concludes and this timeout is exceeded,
    /// the entire search will exit, since there probably isn't enough time remaining
    /// to conduct a search at a deeper depth.
    pub soft_timeout: Duration,

    /// Hard limit on search time.
    ///
    /// During *any* point in the search, if this limit is exceeded, the search will cancel.
    pub hard_timeout: Duration,
}

impl SearchConfig {
    /// Constructs a new [`SearchConfig`] from the provided UCI options and game.
    ///
    /// The [`Game`] is used to determine side to move, and other factors when computing the soft/hard timeouts.
    pub fn new<V: Variant>(options: UciSearchOptions, game: &Game<V>) -> Self {
        let mut config = Self::default();

        // If supplied, set the max depth / node allowance
        if let Some(depth) = options.depth {
            config.max_depth = Ply::new(depth as i32);
        }

        if let Some(nodes) = options.nodes {
            config.max_nodes = nodes as u64;
        }

        // If `movetime` was supplied, search that long.
        if let Some(movetime) = options.movetime {
            config.hard_timeout = movetime;
            config.soft_timeout = movetime;
        } else {
            // Otherwise, search based on time remaining and increment
            let (remaining, inc) = if game.side_to_move().is_white() {
                (options.wtime, options.winc)
            } else {
                (options.btime, options.binc)
            };

            // Only calculate timeouts if a time was provided
            if let Some(remaining) = remaining {
                let inc = inc.unwrap_or(Duration::ZERO) / tune::time_inc_divisor!();

                // Don't exceed time limit with increment.
                config.soft_timeout =
                    remaining.min(remaining / tune::soft_timeout_divisor!() + inc);
                config.hard_timeout = remaining / tune::hard_timeout_divisor!();
            }
        }

        config
    }
}

impl Default for SearchConfig {
    /// A default [`SearchConfig`] will permit an "infinite" search.
    ///
    /// The word "infinite" is quoted here because the actual defaults are the `::MAX` values for each field.
    #[inline(always)]
    fn default() -> Self {
        Self {
            max_depth: Ply::MAX,
            max_nodes: u64::MAX,
            starttime: Instant::now(),
            soft_timeout: Duration::MAX,
            hard_timeout: Duration::MAX,
        }
    }
}

/// Parameters for the various features used to enhance the efficiency of a search.
#[derive(Debug, Clone, Copy, PartialEq)]
struct SearchParameters {
    /// Minium depth at which null move pruning can be applied.
    min_nmp_depth: Ply,

    /// Value to subtract from `depth` when applying null move pruning.
    nmp_reduction: Ply,

    /// Maximum depth at which to apply reverse futility pruning.
    max_rfp_depth: Ply,

    /// Maximum depth at which to apply late move pruning.
    max_lmp_depth: Ply,

    /// Minimum depth at which to apply late move reductions.
    min_lmr_depth: Ply,

    /// Minimum moves that must be made before late move reductions can be applied.
    min_lmr_moves: usize,

    /// Base value in the LMR formula.
    lmr_offset: f32,

    /// Divisor in the LMR formula.
    lmr_divisor: f32,

    /// Value to multiply depth by when computing history scores.
    history_multiplier: Score,

    /// Value to subtract from a history score at a given depth.
    history_offset: Score,

    /// Safety margin when applying reverse futility pruning.
    rfp_margin: Score,

    /// Depth to extend by if the position is in check.
    check_extensions_depth: Ply,

    /// Maximum depth at which razoring can be performed.
    max_razoring_depth: Ply,

    /// Multiplier for the LMP formula.
    lmp_multiplier: usize,

    /// Divisor for the LMP formula.
    lmp_divisor: usize,

    /// Minimum depth at which IIR can be applied.
    min_iir_depth: Ply,

    /// Minimum depth at which IID can be applied.
    min_iid_depth: Ply,

    /// Offset to subtract from depth during IID.
    iid_offset: Ply,
}

impl Default for SearchParameters {
    fn default() -> Self {
        Self {
            min_nmp_depth: Ply::from_raw(tune::min_nmp_depth!()),
            nmp_reduction: Ply::from_raw(tune::nmp_reduction!()),
            max_rfp_depth: Ply::from_raw(tune::max_rfp_depth!()),
            max_lmp_depth: Ply::from_raw(tune::max_lmp_depth!()),
            min_lmr_depth: Ply::from_raw(tune::min_lmr_depth!()),
            min_lmr_moves: tune::min_lmr_moves!(),
            lmr_offset: tune::lmr_offset!(),
            lmr_divisor: tune::lmr_divisor!(),
            history_multiplier: Score::new(tune::history_multiplier!()),
            history_offset: Score::new(tune::history_offset!()),
            rfp_margin: Score::new(tune::rfp_margin!()),
            check_extensions_depth: Ply::from_raw(tune::check_extensions_depth!()),
            max_razoring_depth: Ply::from_raw(tune::max_razoring_depth!()),
            lmp_multiplier: tune::lmp_multiplier!(),
            lmp_divisor: tune::lmp_divisor!(),
            min_iir_depth: Ply::from_raw(tune::min_iir_depth!()),
            min_iid_depth: Ply::from_raw(tune::min_iid_depth!()),
            iid_offset: Ply::from_raw(tune::iid_offset!()),
        }
    }
}

/// Executes a search on a game of chess.
pub struct Search<'a, Log, V> {
    /// An atomic flag to determine if the search should be cancelled at any time.
    ///
    /// If this is ever `false`, the search must exit as soon as possible.
    is_searching: Arc<AtomicBool>,

    /// Configuration variables for this instance of the search.
    config: SearchConfig,

    /// Information collected that is returned at the conclusion of the search.
    result: SearchResult,

    /// Previous positions encountered during search.
    prev_positions: Vec<Position>,

    /// Transposition table used to cache information during search.
    ttable: &'a mut TTable,

    /// Storage for moves that cause a beta-cutoff during search.
    history: &'a mut HistoryTable,

    /// Parameters for search features like pruning, extensions, etc.
    params: SearchParameters,

    /// Marker for what variant of Chess is being played.
    variant: PhantomData<V>,

    /// Marker for the level of logging to print.
    log: PhantomData<Log>,
}

impl<'a, Log: LogLevel, V: Variant> Search<'a, Log, V> {
    /// Construct a new [`Search`] instance to execute.
    #[inline(always)]
    pub fn new(
        is_searching: Arc<AtomicBool>,
        config: SearchConfig,
        prev_positions: Vec<Position>,
        ttable: &'a mut TTable,
        history: &'a mut HistoryTable,
    ) -> Self {
        Self {
            is_searching,
            config,
            prev_positions,
            ttable,
            history,
            result: SearchResult::default(),
            params: SearchParameters::default(),
            variant: PhantomData,
            log: PhantomData,
        }
    }

    /// Start the search on the supplied [`Game`], returning a [`SearchResult`].
    ///
    /// This is the entrypoint of the search, and prints UCI info before starting iterative deepening.
    /// and concluding by sending the `bestmove` message and exiting.
    #[inline(always)]
    pub fn start(mut self, game: &Game<V>) -> SearchResult {
        if Log::DEBUG {
            self.send_string(format!("Starting search on {:?}", game.to_fen()));

            let soft = self.config.soft_timeout;
            let hard = self.config.hard_timeout;
            let nodes = self.config.max_nodes;
            let depth = self.config.max_depth;

            if soft < Duration::MAX {
                self.send_string(format!("Soft timeout := {soft:?}"));
            }
            if hard < Duration::MAX {
                self.send_string(format!("Hard timeout := {hard:?}"));
            }
            if nodes < u64::MAX {
                self.send_string(format!("Max nodes := {nodes} nodes"));
            }
            if depth < Ply::MAX {
                self.send_string(format!("Max depth := {depth}"));
            }
        }

        // Get the legal moves at the root, so we can ensure that there is at least one move we can play.
        let moves = game.get_legal_moves();

        // Get the search result, exiting early if possible.
        match moves.len() {
            // If no legal moves available, the game is over, so return immediately.
            0 => {
                // It's either a draw or a checkmate
                self.result.score = -Score::MATE * game.is_in_check();
                self.result.nodes += 1;

                if Log::DEBUG {
                    self.send_string(format!(
                        "Position {:?} has no legal moves available, evaluated at {}",
                        game.to_fen(),
                        self.result.score.into_uci(),
                    ));
                }
            }

            /*
            // If only 1 legal move available, it is forced, so don't waste time on a full search.
            1 => {
                // Get a quick, albeit poor, evaluation of the position.
                // TODO: Replace this with a call to qsearch?
                self.result.score = game.eval();
                self.result.nodes += 1;

                // Append the only legal move to the PV
                let bestmove = moves[0];
                self.result.pv.0.push(bestmove);

                if Log::DEBUG {
                    self.send_string(format!(
                        "Position {:?} has only one legal move available ({bestmove}), evaluated at {}",
                        game.to_fen(),
                        self.result.score.into_uci(),
                    ));
                }
            }
             */
            // Otherwise, start a search like normal.
            _ => self.iterative_deepening(game),
        }

        // Debug info about the termination of the search.
        if Log::DEBUG {
            if let Err(reason) = self.search_cancelled() {
                if let Some(bestmove) = self.result.bestmove() {
                    self.send_string(format!(
                        "Search cancelled during depth {} while evaluating {} with score {}. Reason: {reason}",
                        self.result.depth,
                        V::fmt_move(bestmove),
                        self.result.score,
                    ));
                } else {
                    self.send_string(format!(
                        "Search cancelled during depth {} with score {} and no bestmove. Reason: {reason}",
                        self.result.depth, self.result.score,
                    ));
                }
            }

            let hits = self.ttable.hits;
            let reads = self.ttable.reads;
            let writes = self.ttable.writes;
            let hit_rate = (hits as f32 / reads as f32 * 100.0).min(0.0);
            let collisions = self.ttable.collisions;
            let info = format!("TT stats: {hits} hits / {reads} reads ({hit_rate:.2}% hit rate), {writes} writes, {collisions} collisions");
            self.send_string(info);
        }

        // Sanity check: If no bestmove, but there is a legal move, update bestmove.
        if self.result.bestmove().is_none() {
            if let Some(first) = moves.first().copied() {
                self.result.pv.0.push(first);
                self.result.score = game.eval();
            }
        }

        // Search has ended; send bestmove
        if Log::INFO {
            self.send_search_info(); // UCI spec states to send one last `info` before `bestmove`.

            // TODO: On a `go infinite` search, we should *only* send `bestmove` after `stop` is received, regardless of whether the search has concluded
            self.send_response(UciResponse::BestMove {
                bestmove: self.result.bestmove().map(V::fmt_move),
                ponder: None,
            });
        }

        // Search has concluded, alert other thread(s) that we are no longer searching
        self.is_searching.store(false, Ordering::Relaxed);

        self.result
    }

    /// Sends a [`UciResponse`] to `stdout`.
    #[inline(always)]
    fn send_response<T: fmt::Display>(&self, response: UciResponse<T>) {
        println!("{response}");
    }

    /// Sends a [`UciInfo`] to `stdout`.
    #[inline(always)]
    fn send_info(&self, info: UciInfo) {
        let resp = UciResponse::info(info);
        self.send_response(resp);
    }

    /// Helper to send a [`UciInfo`] containing only a `string` message to `stdout`.
    #[inline(always)]
    fn send_string<T: fmt::Display>(&self, string: T) {
        self.send_response(UciResponse::info_string(string));
    }

    /// Sends UCI info about the conclusion of a search.
    ///
    /// This is sent at the end of each new search in the iterative deepening loop.
    #[inline(always)]
    fn send_search_info(&self) {
        let elapsed = self.config.starttime.elapsed();

        self.send_info(
            UciInfo::new()
                .depth(self.result.depth)
                .seldepth(self.result.seldepth)
                .nodes(self.result.nodes)
                .score(self.result.score)
                .nps((self.result.nodes as f32 / elapsed.as_secs_f32()).trunc())
                .time(elapsed.as_millis())
                .pv(self.result.pv.0.iter().map(|&mv| V::fmt_move(mv))),
        );
    }

    /// Performs [iterative deepening](https://www.chessprogramming.org/Iterative_Deepening) (ID) on the Search's position.
    ///
    /// ID is a basic time management strategy for engines.
    /// It involves performing a search at depth `n`, then, if there is enough time remaining, performing a search at depth `n + 1`.
    /// On it's own, ID does not improve performance, because we are wasting work by re-running searches at low depth.
    /// However, with features such as move ordering, a/b pruning, and aspiration windows, ID enhances performance.
    ///
    /// After each iteration, we check if we've exceeded our `soft_timeout` and, if we haven't, we run a search at a greater depth.
    fn iterative_deepening(&mut self, game: &Game<V>) {
        /****************************************************************************************************
         * Iterative Deepening: https://www.chessprogramming.org/Iterative_Deepening
         *
         * Since we don't know how much time a search will take, we perform a series of searches as increasing
         * depths until we run out of time.
         ****************************************************************************************************/
        'iterative_deepening: while self.config.starttime.elapsed() < self.config.soft_timeout
            && self.is_searching.load(Ordering::Relaxed)
            && self.result.depth <= self.config.max_depth
        {
            /****************************************************************************************************
             * Aspiration Windows: https://www.chessprogramming.org/Aspiration_Windows
             *
             * If our search is stable, the result of a search from the next depth should be similar to our
             * current result. Therefore, we can use the current result to initialize our alpha/beta bounds.
             ****************************************************************************************************/

            // Create a new aspiration window for this search
            let mut window = AspirationWindow::new(self.result.score, self.result.depth);
            let mut pv = PrincipalVariation::EMPTY;

            // Get a score from the a/b search while using aspiration windows
            let score = 'aspiration_window: loop {
                // Start a new search at the current depth, exiting the ID loop if we've ran out of time
                let Ok(score) = self.negamax::<RootNode>(
                    game,
                    self.result.depth,
                    Ply::ZERO,
                    window.bounds,
                    &mut pv,
                ) else {
                    break 'iterative_deepening;
                };

                // If the score fell outside of the aspiration window, widen it gradually
                if window.fails_low(score) {
                    window.widen_down(score, self.result.depth);
                } else if window.fails_high(score) {
                    window.widen_up(score, self.result.depth);
                } else {
                    // Otherwise, the window is OK and we can use the score
                    break 'aspiration_window score;
                }
            };

            // We check this again here for sanity reasons.
            if self.search_cancelled().is_err() {
                break 'iterative_deepening;
            }

            /****************************************************************************************************
             * Update current best score
             ****************************************************************************************************/

            // We need to update our bestmove and score, since this iteration's search completed without timeout.
            self.result.score = score;
            self.result.pv = pv;

            // Hack; if we're on the last iteration, don't send an `info` line, as it gets sent just before `bestmove` anyway.
            if self.result.depth == self.config.max_depth {
                break;
            }

            // Send search info to the GUI
            if Log::INFO {
                self.send_search_info();
            }

            // Increase the depth for the next iteration
            self.result.depth += 1;
        }
    }

    /// Primary location of search logic.
    ///
    /// Uses the [negamax](https://www.chessprogramming.org/Negamax) algorithm in a [fail soft](https://www.chessprogramming.org/Alpha-Beta#Negamax_Framework) framework.
    fn negamax<Node: NodeType>(
        &mut self,
        game: &Game<V>,
        mut depth: Ply,
        ply: Ply,
        mut bounds: SearchBounds,
        pv: &mut PrincipalVariation,
    ) -> Result<Score, SearchCancelled> {
        self.search_cancelled()?; // Exit early if search is terminated.

        // Record the max max height / max ply / seldepth
        self.result.seldepth = self.result.seldepth.max(ply) * !Node::ROOT as i32;

        // Declare a local principal variation for nodes found during this search.
        let mut local_pv = PrincipalVariation::default();
        // Clear any nodes in this PV, since we're searching from a new position
        pv.clear();

        // Probe the TT to see if we can return early or use an existing bestmove.
        if Log::DEBUG {
            self.ttable.reads += 1;
        }
        let tt_move = match self.ttable.probe(game.key(), depth, ply, bounds) {
            /****************************************************************************************************
             * TT Cutoffs: https://www.chessprogramming.org/Transposition_Table#Transposition_Table_Cutoffs
             *
             * If we've already evaluated this position before at a higher depth, we can avoid re-doing a lot of
             * work by just returning the evaluation stored in the transposition table. However, we must be sure
             * that we are not in a PV node.
             ****************************************************************************************************/
            ProbeResult::Cutoff(tt_score) if !Node::PV => return Ok(tt_score),

            // Entry was found, but could not be used to perform a cutoff
            ProbeResult::Hit(tt_entry) => tt_entry.bestmove,

            // Miss or otherwise unusable result
            _ => {
                /****************************************************************************************************
                 * Internal Iterative Deepening: https://www.chessprogramming.org/Internal_Iterative_Deepening
                 *
                 * If we're in a PV node and there was no TT hit, this is likely to be a costly search, due to poor
                 * move ordering. So, we perform a shallower search in order to get a TT move and to populate the
                 * hash tables.
                 ****************************************************************************************************/
                if Node::PV && depth >= self.params.min_iid_depth {
                    let iid_depth = depth - self.params.min_iid_depth + self.params.iid_offset;
                    self.negamax::<Node>(game, iid_depth, ply, bounds, &mut local_pv)?;
                    local_pv.0.first().copied() // Return the bestmove found during the reduced search
                } else {
                    None
                }
            }
        };

        /****************************************************************************************************
         * Internal Iterative Reductions: https://www.chessprogramming.org/Internal_Iterative_Reductions
         *
         * Also known as Transposition Table Reductions. If no bestmove was found when probing the TT, we are
         * likely to spend a lot of time on this search, due to poor move ordering. It is also likely that
         * this node isn't *that* important, since it wasn't already in the TT. So, we perform a reduced-depth
         * search to speed things up and hopefully deliver better results.
         ****************************************************************************************************/
        if tt_move.is_none() && depth >= self.params.min_iir_depth {
            depth -= 1;
        }

        /****************************************************************************************************
         * Quiescence Search: https://www.chessprogramming.org/Quiescence_Search
         *
         * In order to avoid the horizon effect, we don't stop searching at a depth of 0. Instead, we
         * continue searching all "noisy" moves until we reach a "quiet" (quiescent) position.
         ****************************************************************************************************/
        if depth == 0 {
            return self.quiescence::<Node>(game, ply, bounds, pv);
        }

        // If we CAN prune this node by means other than the TT, do so.
        if let Some(score) =
            self.node_pruning_score::<Node>(game, depth, ply, bounds, pv, &mut local_pv)?
        {
            return Ok(score);
        }

        // If there are no legal moves, it's either mate or a draw.
        let mut moves = game.get_legal_moves();
        if moves.is_empty() {
            // Offset by ply to prefer earlier checkmates.
            return Ok((ply - Score::MATE) * game.is_in_check());
        }

        // Sort moves so that we look at "promising" ones first
        moves.sort_by_cached_key(|mv| self.score_move(game, mv, tt_move));

        // Start with a *really bad* initial score
        let mut best = -Score::INF;
        let mut bestmove = tt_move; // Ensures we don't overwrite TT entry's bestmove with `None` if one already existed.
        let original_alpha = bounds.alpha;

        /****************************************************************************************************
         * Primary move loop
         ****************************************************************************************************/

        for (i, mv) in moves.iter().enumerate() {
<<<<<<< HEAD
            // The local PV is different for every node search after this one, so we must reset it in between recursive calls.
            local_pv.clear();

            // Copy-make the new position
            let new = game.with_move_made(*mv);
            let mut score = Score::DRAW;

            // Compute the reduction/extension values to determine what the new depth should be.
            let reduction = self.reduction_value::<Node>(depth, &new, i);
            let can_reduce = reduction.is_some();
            let lmr_reduction = reduction.unwrap_or_default();

            // Default depth to search for all child nodes.
            let new_depth = depth - 1 + self.extension_value(&new);
            // Reduced depth should never exceed `new_depth` and should never be less than `1`.
            let reduced_depth = (new_depth - lmr_reduction).max(Ply::ONE).min(new_depth);

=======
>>>>>>> ac8a6618
            /****************************************************************************************************
             * Move-Loop Pruning techniques
             ****************************************************************************************************/
            if !Node::PV && !best.mated() {
                /****************************************************************************************************
                 * Late Move Pruning: https://www.chessprogramming.org/Futility_Pruning#MoveCountBasedPruning
                 *
                 * We assume our move ordering is so good and that the moves ordered last are so bad that we should
                 * not even bother searching them.
                 ****************************************************************************************************/
                let min_lmp_moves =
                    self.params.lmp_multiplier * moves.len() / self.params.lmp_divisor;
                if reduced_depth <= self.params.max_lmp_depth && i >= min_lmp_moves {
                    break;
                }
            }

            // Copy-make the new position
            let new = game.with_move_made(*mv);
            let mut score = Score::DRAW;

            // The local PV is different for every node search after this one, so we must reset it in between recursive calls.
            local_pv.clear();

            /****************************************************************************************************
             * Recursion of the search
             ****************************************************************************************************/
            // Don't bother searching drawn positions, unless we're in the root node.
            if Node::ROOT || !self.is_draw(&new) {
                // Append this position onto our stack, so we can detect repetitions
                self.prev_positions.push(*new.position());

                // If this node can be reduced, search it with a reduced window.
                // if let Some(lmr_reduction) = self.reduction_value::<Node>(depth, &new, i) {
                if can_reduce {
                    // Search at a reduced depth with a null window
                    score = -self.negamax::<NonPvNode>(
                        &new,
                        reduced_depth,
                        ply + 1,
                        -bounds.null_alpha(),
                        &mut local_pv,
                    )?;

                    // If that failed *high* (raised alpha), re-search at the full depth with the null window
                    if score > bounds.alpha && reduced_depth < new_depth {
                        score = -self.negamax::<NonPvNode>(
                            &new,
                            new_depth,
                            ply + 1,
                            -bounds.null_alpha(),
                            &mut local_pv,
                        )?;
                    }
                } else if !Node::PV || i > 0 {
                    // All non-PV nodes get searched with a null window
                    score = -self.negamax::<NonPvNode>(
                        &new,
                        new_depth,
                        ply + 1,
                        -bounds.null_alpha(),
                        &mut local_pv,
                    )?;
                }

                /****************************************************************************************************
                 * Principal Variation Search: https://en.wikipedia.org/wiki/Principal_variation_search#Pseudocode
                 *
                 * We assume our move ordering is so good that the first move searched is then best available. So,
                 * for every other move, we search with a null window and thus prune nodes easier. If we find
                 * something that beats the null window, we have to do a costly re-search. However, this happens so
                 * infrequently in practice that it ends up being an overall speedup.
                 ****************************************************************************************************/
                // If searching the PV, or if a reduced search failed *high*, we search with a full depth and window
                if Node::PV && (i == 0 || score > bounds.alpha) {
                    score = -self.negamax::<PvNode>(
                        &new,
                        new_depth,
                        ply + 1,
                        -bounds,
                        &mut local_pv,
                    )?;
                }

                self.search_cancelled()?; // Exit early if search is terminated.

                // We've now searched this node
                self.result.nodes += 1;

                // Pop the move from the history
                self.prev_positions.pop();
            }

            /****************************************************************************************************
             * Score evaluation & bounds adjustments
             ****************************************************************************************************/

            // If we've found a better move than our current best, update the results
            if score > best {
                best = score;

                // PV found
                if score > bounds.alpha {
                    bounds.alpha = score;
                    bestmove = Some(*mv);

                    // Only extend the PV if we're in a PV node
                    if Node::PV {
                        // assert_pv_is_legal(game, *mv, &local_pv);
                        pv.extend(*mv, &local_pv);
                    }
                }

                // Fail high
                if score >= bounds.beta {
                    /****************************************************************************************************
                     * History Heuristic
                     *
                     * If a quiet move fails high, it is probably a good move. Therefore we want to look at it early on
                     * in future searches. We also penalize previously-searched quiets, since they are clearly not as good
                     * as this one (as they did not cause a beta cutoff).
                     ****************************************************************************************************/
                    // Simple bonus based on depth
                    let bonus = self.params.history_multiplier * depth - self.params.history_offset;

                    // Only update quiet moves
                    if mv.is_quiet() {
                        self.history.update(game, mv, bonus);
                    }

                    // Apply a penalty to all quiets searched so far
                    for mv in moves[..i].iter().filter(|mv| mv.is_quiet()) {
                        self.history.update(game, mv, -bonus);
                    }
                    break;
                }
            }
        }

        // Save this node to the TTable.
        self.save_to_tt(
            game.key(),
            bestmove,
            best,
            SearchBounds::new(original_alpha, bounds.beta),
            depth,
            ply,
        );

        Ok(best)
    }

    /// Quiescence Search (QSearch)
    ///
    /// A search that looks at only possible captures and capture-chains.
    /// This is called when [`Search::negamax`] reaches a depth of 0, and has no recursion limit.
    fn quiescence<Node: NodeType>(
        &mut self,
        game: &Game<V>,
        ply: Ply,
        mut bounds: SearchBounds,
        pv: &mut PrincipalVariation,
    ) -> Result<Score, SearchCancelled> {
        self.search_cancelled()?; // Exit early if search is terminated.

        // Record the max max height / max ply / seldepth
        self.result.seldepth = self.result.seldepth.max(ply) * !Node::ROOT as i32;

        // Declare a local principal variation for nodes found during this search.
        let mut local_pv = PrincipalVariation::default();
        // Clear any nodes in this PV, since we're searching from a new position
        pv.clear();

        // Evaluate the current position, to serve as our baseline
        let stand_pat = game.eval();

        // Beta cutoff; this position is "too good" and our opponent would never let us get here
        if stand_pat >= bounds.beta {
            return Ok(stand_pat); // fail-soft
        } else if stand_pat > bounds.alpha {
            bounds.alpha = stand_pat;
        }

        // Probe the TT to see if we can return early or use an existing bestmove.
        let tt_move = match self.ttable.probe(game.key(), Ply::ZERO, ply, bounds) {
            /****************************************************************************************************
             * TT Cutoffs: https://www.chessprogramming.org/Transposition_Table#Transposition_Table_Cutoffs
             *
             * If we've already evaluated this position before at a higher depth, we can avoid re-doing a lot of
             * work by just returning the evaluation stored in the transposition table. However, we must be sure
             * that we are not in a PV node.
             ****************************************************************************************************/
            ProbeResult::Cutoff(tt_score) if !Node::PV => return Ok(tt_score),

            // Entry was found, but could not be used to perform a cutoff
            ProbeResult::Hit(tt_entry) => tt_entry.bestmove,

            // Miss or otherwise unusable result
            _ => None,
        };

        // Generate only the legal captures
        // TODO: Is there a more concise way of doing this?
        // The `game.into_iter().only_captures()` doesn't cover en passant...
        let mut captures = game
            .get_legal_moves()
            .into_iter()
            .filter(Move::is_capture)
            .collect::<MoveList>();

        // Can't check for mates in normal qsearch, since we're not looking at *all* moves.
        // So, if there are no captures available, just return the current evaluation.
        if captures.is_empty() {
            return Ok(stand_pat);
        }

        captures.sort_by_cached_key(|mv| self.score_move(game, mv, tt_move));

        let mut best = stand_pat;
        let mut bestmove = tt_move; // Ensures we don't overwrite TT entry's bestmove with `None` if one already existed.
        let original_alpha = bounds.alpha;

        /****************************************************************************************************
         * Primary move loop
         ****************************************************************************************************/

        for mv in captures {
            // The local PV is different for every node search after this one, so we must reset it in between recursive calls.
            local_pv.clear();

            // Copy-make the new position
            let new = game.with_move_made(mv);
            let mut score = Score::DRAW;

            /****************************************************************************************************
             * Recursion of the search
             ****************************************************************************************************/
            // Don't bother searching drawn positions, unless we're in the root node.
            if Node::ROOT || !self.is_draw(&new) {
                // Append this position onto our stack, so we can detect repetitions
                self.prev_positions.push(*new.position());

                score = -self.quiescence::<Node>(&new, ply + 1, -bounds, &mut local_pv)?;

                self.search_cancelled()?; // Exit early if search is terminated.

                self.result.nodes += 1; // We've now searched this node

                self.prev_positions.pop();
            }

            /****************************************************************************************************
             * Score evaluation & bounds adjustments
             ****************************************************************************************************/
            // If we've found a better move than our current best, update our result
            if score > best {
                best = score;

                // PV found
                if score > bounds.alpha {
                    bounds.alpha = score;
                    bestmove = Some(mv);

                    // Only extend the PV if we're in a PV node
                    if Node::PV {
                        // assert_pv_is_legal(game, mv, &local_pv);
                        pv.extend(mv, &local_pv);
                    }
                }

                // Fail high
                if score >= bounds.beta {
                    break;
                }
            }
        }

        // Save this node to the TTable.
        self.save_to_tt(
            game.key(),
            bestmove,
            best,
            SearchBounds::new(original_alpha, bounds.beta),
            Ply::ZERO,
            ply,
        );

        Ok(best) // fail-soft
    }

    /// Checks if we've exceeded any conditions that would warrant the search to end.
    ///
    /// This method returns an `Err` of [`SearchCancelled`] if the search must end prematurely.
    /// While a termination isn't truly an error, this API allows us to cleanly leverage the `?` operator.
    #[inline(always)]
    fn search_cancelled(&self) -> Result<(), SearchCancelled> {
        // Only check for timeouts every 1024 nodes, because searches are fast and 1k nodes doesn't take too long..
        if self.result.nodes % 1024 == 0 {
            // We've exceeded the hard limit of our allotted search time
            if let Some(diff) = self
                .config
                .starttime
                .elapsed()
                .checked_sub(self.config.hard_timeout)
            {
                return Err(SearchCancelled::HardTimeout(self.config.hard_timeout, diff));
            }
        }

        // We've exceeded the maximum amount of nodes we're allowed to search
        if let Some(diff) = self.result.nodes.checked_sub(self.config.max_nodes) {
            return Err(SearchCancelled::MaxNodes(diff));
        }

        // The search was stopped by an external factor, like the `stop` command
        if !self.is_searching.load(Ordering::Relaxed) {
            return Err(SearchCancelled::Stopped);
        }

        // No conditions met; we can continue searching
        Ok(())
    }

    /// Checks if `game` is a repetition, comparing it to previous positions
    #[inline(always)]
    fn is_repetition(&self, game: &Game<V>) -> bool {
        // We can skip the previous position, because there's no way it can be a repetition.
        // We also only need to look check at most `halfmove` previous positions.
        let n = game.halfmove();
        for prev in self.prev_positions.iter().rev().take(n).skip(1).step_by(2) {
            if prev.key() == game.key() {
                return true;
            } else
            // The halfmove counter only resets on irreversible moves (captures, pawns, etc.) so it can't be a repetition.
            if prev.halfmove() == 0 {
                return false;
            }
        }

        false
    }

    /// Returns `true` if `game` can be claimed as a draw
    #[inline(always)]
    fn is_draw(&self, game: &Game<V>) -> bool {
        self.is_repetition(game)
            || game.can_draw_by_fifty()
            || game.can_draw_by_insufficient_material()
    }

    /// Saves the provided data to an entry in the TTable.
    #[inline(always)]
    fn save_to_tt(
        &mut self,
        key: ZobristKey,
        bestmove: Option<Move>,
        score: Score,
        bounds: SearchBounds,
        depth: Ply,
        ply: Ply,
    ) {
        let entry = TTableEntry::new(key, bestmove, score, bounds, depth, ply);
        let old = self.ttable.store(entry);

        if Log::DEBUG {
            // If a previous entry existed and had a *different* key, this was a collision
            if old.is_some_and(|old| old.key != key) {
                self.ttable.collisions += 1;
            }

            // This was a write, regardless.
            self.ttable.writes += 1;
        }
    }

    /// Applies a score to the provided move, intended to be used when ordering moves during search.
    #[inline(always)]
    fn score_move(&self, game: &Game<V>, mv: &Move, tt_move: Option<Move>) -> Score {
        // TT move should be looked at first, so assign it the best possible score and immediately exit.
        if tt_move.is_some_and(|tt_mv| tt_mv == *mv) {
            return Score::new(i32::MIN);
        }

        // Safe unwrap because we can't move unless there's a piece at `from`
        let piece = game.piece_at(mv.from()).unwrap();
        let to = mv.to();
        let mut score = Score::BASE_MOVE_SCORE;

        // Apply history bonus to quiets
        if mv.is_quiet() {
            score += self.history[piece][to];
        } else
        // Capturing a high-value piece with a low-value piece is a good idea
        if let Some(victim) = game.piece_at(to) {
            score += MVV_LVA[piece][victim];
        }

        -score // We're sorting, so a lower number is better
    }

    /// If we can prune the provided node, this function returns a score to return upon pruning.
    ///
    /// If we cannot prune the node, this function returns `None`.
    #[inline]
    fn node_pruning_score<Node: NodeType>(
        &mut self,
        game: &Game<V>,
        depth: Ply,
        ply: Ply,
        bounds: SearchBounds,
        pv: &mut PrincipalVariation,
        local_pv: &mut PrincipalVariation,
    ) -> Result<Option<Score>, SearchCancelled> {
        // Cannot prune anything in a PV node or if we're in check
        if Node::PV || game.is_in_check() {
            return Ok(None);
        }

        // Static evaluation of the current position is used in multiple pruning techniques.
        let static_eval = game.eval();

        /****************************************************************************************************
         * Razoring: https://www.chessprogramming.org/Razoring
         *
         * If the static eval of our position is low enough, check if a qsearch can beat alpha.
         * If it can't, we can prune this node.
         ****************************************************************************************************/
        let razoring_margin = Score::RAZORING_OFFSET + Score::RAZORING_MULTIPLIER * depth;
        if depth <= self.params.max_razoring_depth && static_eval + razoring_margin < bounds.alpha {
            let score = self.quiescence::<Node>(game, ply, bounds.null_alpha(), pv)?;
            // If we can't beat alpha (without mating), we can prune.
            if score < bounds.alpha && !score.is_mate() {
                return Ok(Some(score)); // fail-soft
            }
        }

        /****************************************************************************************************
         * Reverse Futility Pruning: https://www.chessprogramming.org/Reverse_Futility_Pruning
         *
         * If our static eval is too good (better than beta), we can prune this branch. Multiplying our
         * margin by depth makes this pruning process less risky for higher depths.
         ****************************************************************************************************/
        let rfp_score = static_eval - self.params.rfp_margin * depth;
        if depth <= self.params.max_rfp_depth && rfp_score >= bounds.beta {
            return Ok(Some(rfp_score));
        }

        /****************************************************************************************************
         * Null Move Pruning: https://www.chessprogramming.org/Null_Move_Pruning
         *
         * If we can afford to skip our turn and give our opponent two moves in a row while maintaining a high
         * enough score, we can prune this branch as our opponent would likely never let us reach it anyway.
         ****************************************************************************************************/
        // If the last move did not increment the fullmove, but *did* increment the halfmove, it was a nullmove
        let last_move_was_nullmove = self.prev_positions.last().is_some_and(|pos| {
            pos.fullmove() == game.fullmove() && pos.halfmove() == game.halfmove() + 1
        });

        // All pieces that are not Kings or Pawns
        let non_king_pawn_material =
            game.occupied() ^ game.kind(PieceKind::Pawn) ^ game.kind(PieceKind::King);

        let can_perform_nmp = depth >= self.params.min_nmp_depth // Can't play nullmove under a certain depth
        && !last_move_was_nullmove // Can't play two nullmoves in a row
        && non_king_pawn_material.is_nonempty(); // Can't play nullmove if insufficient material (only Kings and Pawns)

        if can_perform_nmp {
            let null_game = game.with_nullmove_made();
            // Record this position in our stack, for repetition detection
            self.prev_positions.push(*null_game.position());

            // Search at a reduced depth with a zero-window
            let nmp_depth = depth - self.params.nmp_reduction;
            let score = -self.negamax::<Node>(
                &null_game,
                nmp_depth,
                ply + 1,
                -bounds.null_beta(),
                local_pv,
            )?;

            self.prev_positions.pop();

            // If making the nullmove produces a cutoff, we can assume that a full-depth search would also produce a cutoff
            if score >= bounds.beta {
                return Ok(Some(score));
            }
        }

        // If no pruning technique was possible, return no score
        Ok(None)
    }

    /// Compute a reduction value (`R`) to apply to a given node's search depth, if possible.
    #[inline(always)]
    fn reduction_value<Node: NodeType>(
        &self,
        depth: Ply,
        game: &Game<V>,
        moves_made: usize,
    ) -> Option<i32> {
        /****************************************************************************************************
         * Late Move Reductions: https://www.chessprogramming.org/Late_Move_Reductions
         *
         * We assume our move ordering will let us search the best moves first. Thus, the last moves are
         * likely to be the worst moves. We can save some time by searching these at a lower depth and with
         * a null window. If this fails, however, we must perform a costly re-search.
         ****************************************************************************************************/
        (depth >= self.params.min_lmr_depth
            && moves_made >= self.params.min_lmr_moves + Node::PV as usize)
            .then(|| {
                // Base LMR reduction increases as we go higher in depth and/or make more moves
                let mut lmr_reduction = (self.params.lmr_offset
                    + (depth.plies() as f32).ln() * (moves_made as f32).ln()
                        / self.params.lmr_divisor) as i32;

                // Increase/decrease the reduction based on current conditions
                // lmr_reduction += something;
                lmr_reduction -= game.is_in_check() as i32;

                lmr_reduction
            })
    }

    /// Compute an extension value to apply to a given node's search depth.
    #[inline(always)]
    fn extension_value(&self, game: &Game<V>) -> Ply {
        let mut extension = Ply::ZERO;

        /****************************************************************************************************
         * Check Extensions: https://www.chessprogramming.org/Check_Extensions
         *
         * If we're in check, we should extend the search a bit, in hopes to find a good way to escape.
         ****************************************************************************************************/
        if game.is_in_check() {
            extension += self.params.check_extensions_depth
        }

        extension
    }
}

/// Utility function to assert that the PV is legal for the provided game.
#[allow(dead_code)]
fn assert_pv_is_legal<V: Variant>(game: &Game<V>, mv: Move, local_pv: &PrincipalVariation) {
    let fen = game.to_fen();
    let mut game = game.with_move_made(mv);

    for local_pv_mv in &local_pv.0 {
        assert!(
            game.is_legal(*local_pv_mv),
            "Illegal PV move {local_pv_mv} found on {fen}\nFull PV: {}\nResulting FEN: {}",
            [&mv]
                .into_iter()
                .chain(local_pv.0.iter())
                .map(|m| m.to_string())
                .collect::<Vec<_>>()
                .join(" "),
            game.to_fen()
        );
        game.make_move(*local_pv_mv);
    }
}

/// This table represents values for [MVV-LVA](https://www.chessprogramming.org/MVV-LVA) move ordering.
///
/// It is indexed by `[attacker][victim]`, and yields a "score" that is used when sorting moves.
///
/// The following table is produced:
/// ```text
///                     VICTIM
/// A       P     N     B     R     Q     K     
/// T    +---------------------------------+
/// T   P| 900   3100  3200  4900  8900  0     
/// A   N| 680   2880  2980  4680  8680  0     
/// C   B| 670   2870  2970  4670  8670  0     
/// K   R| 500   2700  2800  4500  8500  0     
/// E   Q| 100   2300  2400  4100  8100  0     
/// R   K| 1000  3200  3300  5000  9000  0     
/// ```
///
/// Note that the actual table is different, as it has size `12x12` instead of `6x6`
/// to account for the fact that castling is denoted as `KxR`.
/// The values are also all left-shifted by 16 bits, to ensure that captures are ranked above quiets in all cases.
///
/// See [`print_mvv_lva_table`] to display this table.
const MVV_LVA: [[i32; Piece::COUNT]; Piece::COUNT] = {
    let mut matrix = [[0; Piece::COUNT]; Piece::COUNT];
    let count = Piece::COUNT;

    let mut attacker = 0;
    while attacker < count {
        let mut victim = 0;
        let atk_color = Color::from_bool(attacker < PieceKind::COUNT);

        while victim < count {
            let atk = PieceKind::from_bits_unchecked(attacker as u8 % 6);
            let vtm = PieceKind::from_bits_unchecked(victim as u8 % 6);

            let vtm_color = Color::from_bool(victim < PieceKind::COUNT);

            // Remove scores for capturing the King and friendly pieces (KxR for castling)
            let can_capture = (atk_color.index() != vtm_color.index()) // Different colors
                && victim != count - 1 // Can't capture White King
                && victim != PieceKind::COUNT - 1; // Can't capture Black King

            // Rustic's way of doing things; Arbitrary increasing numbers for capturing pairs
            // bench: 27609398 nodes 5716479 nps
            // let score = (victim * 10 + (count - attacker)) as i32;

            // Default MVV-LVA except that the King is assigned a value of 0 if he is attacking
            // bench: 27032804 nodes 8136592 nps
            let score = 10 * vtm.value() - atk.value();

            // If the attacker is the King, the score is half the victim's value.
            // This encourages the King to attack, but not as strongly as other pieces.
            // bench: 27107011 nodes 5647285 nps
            // let score = if attacker == count - 1 {
            //     value_of(vtm) / 2
            // } else {
            //     // Standard MVV-LVA computation
            //     10 * value_of(vtm) - value_of(atk)
            // };

            // Shift the value by a large amount so that captures are always ranked very highly
            matrix[attacker][victim] = (score * can_capture as i32) << 16;
            victim += 1;
        }
        attacker += 1;
    }
    matrix
};

/// Utility function to print the MVV-LVA table
#[allow(dead_code)]
pub fn print_mvv_lva_table() {
    print!("\nX  ");
    for victim in Piece::all() {
        print!("{victim}     ");
    }
    print!("\n +");
    for _ in Piece::all() {
        print!("------");
    }
    println!("-+");
    for attacker in Piece::all() {
        print!("{attacker}| ");
        for victim in Piece::all() {
            let score = MVV_LVA[attacker][victim];
            print!("{score:<4}  ")
        }
        println!();
    }
}

#[cfg(test)]
mod tests {
    use super::*;
    use crate::*;

    fn run_search(fen: &str, config: SearchConfig) -> SearchResult {
        let is_searching = Arc::new(AtomicBool::new(true));
        let game = fen.parse().unwrap();

        let mut ttable = Default::default();
        let mut history = Default::default();
        Search::<LogNone, Standard>::new(
            is_searching,
            config,
            Default::default(),
            &mut ttable,
            &mut history,
        )
        .start(&game)
    }

    fn ensure_is_mate_in(fen: &str, config: SearchConfig, moves: i32) -> SearchResult {
        let res = run_search(fen, config);
        assert!(
            res.score.is_mate(),
            "Search on {fen:?} with config {config:#?} produced result that is not mate.\nResult: {res:#?}"
        );
        assert_eq!(
            res.score.moves_to_mate(),
            moves,
            "Search on {fen:?} with config {config:#?} produced result not mate in {moves}.\nResult: {res:#?}"
        );
        res
    }

    #[test]
    fn test_white_mate_in_1() {
        let fen = "k7/8/KQ6/8/8/8/8/8 w - - 0 1";
        let config = SearchConfig {
            max_depth: Ply::new(2),
            ..Default::default()
        };

        let res = ensure_is_mate_in(fen, config, 1);
        assert_eq!(res.bestmove().unwrap(), "b6a7", "Result: {res:#?}");
    }

    #[test]
    fn test_black_mated_in_1() {
        let fen = "2k5/7Q/8/2K5/8/8/8/6Q1 b - - 0 1";
        let config = SearchConfig {
            max_depth: Ply::new(3),
            ..Default::default()
        };

        let res = ensure_is_mate_in(fen, config, -1);
        assert!(["c8b8", "c8d8"].contains(&res.bestmove().unwrap().to_string().as_str()));
    }

    #[test]
    fn test_stalemate() {
        let fen = "k7/8/KQ6/8/8/8/8/8 b - - 0 1";
        let config = SearchConfig::default();

        let res = run_search(fen, config);
        assert!(res.bestmove().is_none());
        assert_eq!(res.score, Score::DRAW);
    }

    #[test]
    fn test_obvious_capture_promote() {
        // Pawn should take queen and also promote to queen
        let fen = "3q1n2/4P3/8/8/8/8/k7/7K w - - 0 1";
        let config = SearchConfig {
            max_depth: Ply::new(1),
            ..Default::default()
        };

        let res = run_search(fen, config);
        assert_eq!(res.bestmove().unwrap(), "e7d8q");
    }

    #[test]
    fn test_quick_search_finds_move() {
        // If *any* legal move is available, it should be found, regardless of how much time was given.
        let fen = FEN_STARTPOS;
        let config = SearchConfig {
            soft_timeout: Duration::from_nanos(1),
            hard_timeout: Duration::from_nanos(1),
            ..Default::default()
        };

        let res = run_search(fen, config);
        assert!(res.bestmove().is_some());
    }

    #[test]
    fn test_go_nodes() {
        let fen = FEN_KIWIPETE;

        let node_limits = [0, 1, 10, 17, 126, 192, 1748, 182048, 1928392];

        for max_nodes in node_limits {
            let config = SearchConfig {
                max_nodes,
                ..Default::default()
            };

            let res = run_search(fen, config);

            assert_eq!(res.nodes, max_nodes);
            assert!(res.depth < Ply::MAX); // Ensure the ID didn't loop forever.
        }
    }

    #[test]
    fn test_go_nodes_cutoff_search_still_gives_good_result() {
        // d5e6 is a good capture, but will lead to mate on the next iteration.
        let fen = "k6r/8/4q3/3P4/8/8/PP6/K7 w - - 0 1";

        // Loop until we reach a depth that does NOT think d5e6 is the best move
        let mut max_depth = Ply::ONE;
        let max_nodes = loop {
            let config = SearchConfig {
                max_depth,
                ..Default::default()
            };

            let res = run_search(fen, config);
            if res.bestmove().unwrap() != "d5e6" {
                break res.nodes;
            }

            max_depth += 1;
        };

        // Now run a search on that position, stopping *just* before we would have found a move better than d5e6
        let config = SearchConfig {
            max_nodes: max_nodes - 1,
            ..Default::default()
        };
        let res = run_search(fen, config);
        assert_eq!(res.bestmove().unwrap(), "d5e6");

        // Do the same, but stop just *after* the node count that lets us find a better move than d5e6
        let config = SearchConfig {
            max_nodes: max_nodes + 1,
            ..Default::default()
        };
        let res = run_search(fen, config);
        assert_ne!(res.bestmove().unwrap(), "d5e6");
    }
}<|MERGE_RESOLUTION|>--- conflicted
+++ resolved
@@ -891,26 +891,16 @@
          ****************************************************************************************************/
 
         for (i, mv) in moves.iter().enumerate() {
-<<<<<<< HEAD
-            // The local PV is different for every node search after this one, so we must reset it in between recursive calls.
-            local_pv.clear();
-
-            // Copy-make the new position
-            let new = game.with_move_made(*mv);
-            let mut score = Score::DRAW;
-
             // Compute the reduction/extension values to determine what the new depth should be.
-            let reduction = self.reduction_value::<Node>(depth, &new, i);
+            let reduction = self.reduction_value::<Node>(depth, game, i);
             let can_reduce = reduction.is_some();
             let lmr_reduction = reduction.unwrap_or_default();
 
             // Default depth to search for all child nodes.
-            let new_depth = depth - 1 + self.extension_value(&new);
+            let new_depth = depth - 1 + self.extension_value(game);
             // Reduced depth should never exceed `new_depth` and should never be less than `1`.
             let reduced_depth = (new_depth - lmr_reduction).max(Ply::ONE).min(new_depth);
 
-=======
->>>>>>> ac8a6618
             /****************************************************************************************************
              * Move-Loop Pruning techniques
              ****************************************************************************************************/
