/*
 * This Source Code Form is subject to the terms of the Mozilla Public
 * License, v. 2.0. If a copy of the MPL was not distributed with this
 * file, You can obtain one at https://mozilla.org/MPL/2.0/.
 */

use std::{
    fmt::{self, Debug},
    marker::PhantomData,
    ops::Neg,
    sync::{
        atomic::{AtomicBool, Ordering},
        Arc,
    },
    time::{Duration, Instant},
};

use arrayvec::ArrayVec;
use uci_parser::{UciInfo, UciResponse, UciSearchOptions};

use crate::{
    tune, Color, Game, HistoryTable, LogLevel, Move, MoveList, Piece, PieceKind, Position, Score,
    TTable, TTableEntry, Variant, ZobristKey,
};

/// Maximum depth that can be searched
pub const MAX_DEPTH: u8 = u8::MAX / 2;

/// A marker trait for the types of nodes encountered during search.
///
/// Credit to Cosmo, author of Viridithas,
/// for the idea of using a const generic trait for this.
trait NodeType {
    /// Is this node the first searched?
    const ROOT: bool;

    /// Is this node a PV node?
    const PV: bool;
}

/// First node searched.
struct RootNode;
impl NodeType for RootNode {
    const ROOT: bool = true;
    const PV: bool = true;
}

/// A node on the principal variation, searched with a non-null window.
struct PvNode;
impl NodeType for PvNode {
    const ROOT: bool = false;
    const PV: bool = true;
}

/// A node not on the principal variation, searched with a null window.
struct NonPvNode;
impl NodeType for NonPvNode {
    const ROOT: bool = false;
    const PV: bool = false;
}

/// Represents the best sequence of moves found during a search.
#[derive(Debug, Clone, PartialEq, Eq, Hash)]
pub struct PrincipalVariation(ArrayVec<Move, { MAX_DEPTH as usize }>);

impl PrincipalVariation {
    /// An empty PV.
    const EMPTY: Self = Self(ArrayVec::new_const());

    /// Clears the moves of `self`.
    #[inline(always)]
    fn clear(&mut self) {
        self.0.clear();
    }

    /// Extend the contents of `self` with `mv` and the contents of `other`.
    ///
    /// # Panics
    ///
    /// Will panic if `mv` and `other` are longer than `self`'s capacity.
    #[inline(always)]
    fn extend(&mut self, mv: Move, other: &Self) {
        self.clear();
        self.0.push(mv);
        self.0
            .try_extend_from_slice(&other.0)
            .unwrap_or_else(|err| {
                panic!(
                    "{err}: Attempted to exceed PV capacity of {MAX_DEPTH} pushing {mv:?} and {:?}",
                    &other.0
                );
            });
    }
}

impl Default for PrincipalVariation {
    #[inline(always)]
    fn default() -> Self {
        Self::EMPTY
    }
}

/// Bounds within an alpha-beta search.
#[derive(Debug, Clone, Copy, PartialEq, Eq)]
pub struct SearchBounds {
    /// Lower bound.
    ///
    /// We are guaranteed a score that is AT LEAST `alpha`.
    /// During search, if no move can raise `alpha`, we are said to have "failed low."
    ///
    /// On a fail-low, we do not have a "best move."
    pub alpha: Score,

    /// Upper bound.
    ///
    /// Our opponent is guaranteed a score that is AT MOST `beta`.
    /// During search, if a move scores higher than `beta`, we are said to have "failed high."
    ///
    /// On a fail-high, the branch is pruned, since our opponent has a better move to play earlier in the tree,
    /// which would make this position unreachable for us.
    pub beta: Score,
}

impl SearchBounds {
    /// Create a new [`SearchBounds`] from the provided `alpha` and `beta` values.
    #[inline(always)]
    const fn new(alpha: Score, beta: Score) -> Self {
        Self { alpha, beta }
    }

    /// Create a "null window" around `alpha`.
    #[inline(always)]
    fn null_alpha(self) -> Self {
        Self::new(self.alpha, self.alpha + 1)
    }

    /// Create a "null window" around `beta`.
    #[inline(always)]
    fn null_beta(self) -> Self {
        Self::new(self.beta - 1, self.beta)
    }
}

impl Neg for SearchBounds {
    type Output = Self;
    /// Negating a [`SearchBounds`] swaps the `alpha` and `beta` fields and negates them both.
    #[inline(always)]
    fn neg(self) -> Self::Output {
        Self {
            alpha: -self.beta,
            beta: -self.alpha,
        }
    }
}

impl Default for SearchBounds {
    /// Default [`SearchBounds`] are a `(-infinity, infinity)`.
    #[inline(always)]
    fn default() -> Self {
        Self::new(-Score::INF, Score::INF)
    }
}

/// Represents a window around a search result to act as our a/b bounds.
#[derive(Debug)]
struct AspirationWindow {
    /// Bounds of this search window
    bounds: SearchBounds,

    /// Number of times that a score has been returned above beta.
    beta_fails: i32,

    /// Number of times that a score has been returned below alpha.
    alpha_fails: i32,
}

impl AspirationWindow {
    /// Returns a delta value to change window's size.
    ///
    /// The value will differ depending on `depth`, with higher depths producing narrower windows.
    #[inline(always)]
    fn delta(depth: u8) -> Score {
        let initial_delta = tune::initial_aspiration_window_delta!();

        let min_delta = tune::min_aspiration_window_delta!();

        // Gradually decrease the window size from `8*init` to `min`
        Score::new(((initial_delta << 3) / depth as i32).max(min_delta))
    }

    /// Creates a new [`AspirationWindow`] centered around `score`.
    #[inline(always)]
    fn new(score: Score, depth: u8) -> Self {
        // If the score is mate, we expect search results to fluctuate, so set the windows to infinite.
        // Also, we only want to use aspiration windows after certain depths, so check that, too.
        let bounds = if depth < tune::min_aspiration_window_depth!() || score.is_mate() {
            SearchBounds::default()
        } else {
            // Otherwise we build a window around the provided score.
            let delta = Self::delta(depth);
            SearchBounds::new(
                (score - delta).max(-Score::INF),
                (score + delta).min(Score::INF),
            )
        };

        Self {
            bounds,
            alpha_fails: 0,
            beta_fails: 0,
        }
    }

    /// Widens the window's `alpha` bound, expanding it downwards.
    ///
    /// This also resets the `beta` bound to `(alpha + beta) / 2`
    #[inline(always)]
    fn widen_down(&mut self, score: Score, depth: u8) {
        // Compute a gradually-increasing delta
        let delta = Self::delta(depth) * (1 << (self.alpha_fails + 1));

        // By convention, we widen both bounds on a fail low.
        self.bounds.beta = ((self.bounds.alpha + self.bounds.beta) / 2).min(Score::INF);
        self.bounds.alpha = (score - delta).max(-Score::INF);

        // Increase number of failures
        self.alpha_fails += 1;
    }

    /// Widens the window's `beta` bound, expanding it upwards.
    #[inline(always)]
    fn widen_up(&mut self, score: Score, depth: u8) {
        // Compute a gradually-increasing delta
        let delta = Self::delta(depth) * (1 << (self.beta_fails + 1));

        // Widen the beta bound
        self.bounds.beta = (score + delta).min(Score::INF);

        // Increase number of failures
        self.beta_fails += 1;
    }

    /// Returns `true` if `score` fails low, meaning it is below `alpha` and the window must be expanded downwards.
    #[inline(always)]
    fn fails_low(&self, score: Score) -> bool {
        self.bounds.alpha != -Score::INF && score <= self.bounds.alpha
    }

    /// Returns `true` if `score` fails high, meaning it is above `beta` and the window must be expanded upwards.
    #[inline(always)]
    fn fails_high(&self, score: Score) -> bool {
        self.bounds.beta != Score::INF && score >= self.bounds.beta
    }
}

/// The result of a search, containing the best move found, score, and total nodes searched.
#[derive(Debug, Clone, PartialEq, Eq, Hash)]
pub struct SearchResult {
    /// Number of nodes searched.
    pub nodes: u64,

    /// Evaluation of the position after `bestmove` is made.
    pub score: Score,

    /// The depth of the search that produced this result.
    pub depth: u8,

    /// Principal variation during this search.
    ///
    /// The first entry of this field represents the "best move" found during the search.
    pub pv: PrincipalVariation,
}

impl SearchResult {
    /// Fetch the first move in this PV, it one exists.
    #[inline(always)]
    fn bestmove(&self) -> Option<Move> {
        self.pv.0.first().copied()
    }
}

impl Default for SearchResult {
    /// A default search result should initialize to a *very bad* value,
    /// since there isn't a move to play.
    #[inline(always)]
    fn default() -> Self {
        Self {
            nodes: 0,
            score: -Score::INF,
            depth: 1,
            pv: PrincipalVariation::EMPTY,
        }
    }
}

/// Configuration variables for executing a [`Search`].
#[derive(Debug, Clone, Copy)]
pub struct SearchConfig {
    /// Maximum depth to execute the search.
    pub max_depth: u8,

    /// Node allowance.
    ///
    /// If the search exceeds this many nodes, it will exit as quickly as possible.
    pub max_nodes: u64,

    /// Start time of the search.
    pub starttime: Instant,

    /// Soft limit on search time.
    ///
    /// During iterative deepening, if a search concludes and this timeout is exceeded,
    /// the entire search will exit, since there probably isn't enough time remaining
    /// to conduct a search at a deeper depth.
    pub soft_timeout: Duration,

    /// Hard limit on search time.
    ///
    /// During *any* point in the search, if this limit is exceeded, the search will cancel.
    pub hard_timeout: Duration,
}

impl SearchConfig {
    /// Constructs a new [`SearchConfig`] from the provided UCI options and game.
    ///
    /// The [`Game`] is used to determine side to move, and other factors when computing the soft/hard timeouts.
    pub fn new<V: Variant>(options: UciSearchOptions, game: &Game<V>) -> Self {
        let mut config = Self::default();

        // If supplied, set the max depth / node allowance
        if let Some(depth) = options.depth {
            config.max_depth = depth as u8;
        }

        if let Some(nodes) = options.nodes {
            config.max_nodes = nodes as u64;
        }

        // If `movetime` was supplied, search that long.
        if let Some(movetime) = options.movetime {
            config.hard_timeout = movetime;
            config.soft_timeout = movetime;
        } else {
            // Otherwise, search based on time remaining and increment
            let (remaining, inc) = if game.side_to_move().is_white() {
                (options.wtime, options.winc)
            } else {
                (options.btime, options.binc)
            };

            // Only calculate timeouts if a time was provided
            if let Some(remaining) = remaining {
                let inc = inc.unwrap_or(Duration::ZERO) / tune::time_inc_divisor!();

                // Don't exceed time limit with increment.
                config.soft_timeout =
                    remaining.min(remaining / tune::soft_timeout_divisor!() + inc);
                config.hard_timeout = remaining / tune::hard_timeout_divisor!();
            }
        }

        config
    }
}

impl Default for SearchConfig {
    /// A default [`SearchConfig`] will permit an "infinite" search.
    ///
    /// The word "infinite" is quoted here because the actual defaults are the `::MAX` values for each field.
    #[inline(always)]
    fn default() -> Self {
        Self {
            max_depth: MAX_DEPTH,
            max_nodes: u64::MAX,
            starttime: Instant::now(),
            soft_timeout: Duration::MAX,
            hard_timeout: Duration::MAX,
        }
    }
}

/// Parameters for the various features used to enhance the efficiency of a search.
#[derive(Debug, Clone, Copy, PartialEq)]
struct SearchParameters {
    /// Minium depth at which null move pruning can be applied.
    min_nmp_depth: u8,

    /// Value to subtract from `depth` when applying null move pruning.
    nmp_reduction: u8,

    /// MAximum depth at which to apply reverse futility pruning.
    max_rfp_depth: u8,

    /// Minimum depth at which to apply late move reductions.
    min_lmr_depth: u8,

    /// Minimum moves that must be made before late move reductions can be applied.
    min_lmr_moves: usize,

    /// Base value in the LMR formula.
    lmr_offset: f32,

    /// Divisor in the LMR formula.
    lmr_divisor: f32,

    /// Value to multiply depth by when computing history scores.
    history_multiplier: Score,

    /// Value to subtract from a history score at a given depth.
    history_offset: Score,

    /// Safety margin when applying reverse futility pruning.
    rfp_margin: Score,
}

impl Default for SearchParameters {
    fn default() -> Self {
        Self {
            min_nmp_depth: tune::min_nmp_depth!(),
            nmp_reduction: tune::nmp_reduction!(),
            max_rfp_depth: tune::max_rfp_depth!(),
            min_lmr_depth: tune::min_lmr_depth!(),
            min_lmr_moves: tune::min_lmr_moves!(),
            lmr_offset: tune::lmr_offset!(),
            lmr_divisor: tune::lmr_divisor!(),
            history_multiplier: Score::new(tune::history_multiplier!()),
            history_offset: Score::new(tune::history_offset!()),
            rfp_margin: Score::new(tune::rfp_margin!()),
        }
    }
}

/// Executes a search on a game of chess.
pub struct Search<'a, Log, V> {
    /// Number of nodes searched.
    nodes: u64,

    /// An atomic flag to determine if the search should be cancelled at any time.
    ///
    /// If this is ever `false`, the search must exit as soon as possible.
    is_searching: Arc<AtomicBool>,

    /// Configuration variables for this instance of the search.
    config: SearchConfig,

    /// Previous positions encountered during search.
    prev_positions: Vec<Position>,

    /// Transposition table used to cache information during search.
    ttable: &'a mut TTable,

    /// Storage for moves that cause a beta-cutoff during search.
    history: &'a mut HistoryTable,

    /// Parameters for search features like pruning, extensions, etc.
    params: SearchParameters,

    /// Marker for what variant of Chess is being played.
    variant: PhantomData<&'a V>,

    /// Marker for the level of logging to print.
    log: PhantomData<&'a Log>,
}

impl<'a, Log: LogLevel, V: Variant> Search<'a, Log, V> {
    /// Construct a new [`Search`] instance to execute.
    #[inline(always)]
    pub fn new(
        is_searching: Arc<AtomicBool>,
        config: SearchConfig,
        prev_positions: Vec<Position>,
        ttable: &'a mut TTable,
        history: &'a mut HistoryTable,
    ) -> Self {
        Self {
            nodes: 0,
            is_searching,
            config,
            prev_positions,
            ttable,
            history,
            params: SearchParameters::default(),
            variant: PhantomData,
            log: PhantomData,
        }
    }

    /// Start the search on the supplied [`Game`], returning a [`SearchResult`].
    ///
    /// This is the entrypoint of the search, and prints UCI info before starting iterative deepening.
    /// and concluding by sending the `bestmove` message and exiting.
    #[inline(always)]
    pub fn start(mut self, game: &Game<V>) -> SearchResult {
        if Log::DEBUG {
            self.send_string(format!("Starting search on {:?}", game.to_fen()));

            let soft = self.config.soft_timeout;
            let hard = self.config.hard_timeout;
            let nodes = self.config.max_nodes;
            let depth = self.config.max_depth;

            if soft < Duration::MAX {
                self.send_string(format!("Soft timeout := {soft:?}"));
            }
            if hard < Duration::MAX {
                self.send_string(format!("Hard timeout := {hard:?}"));
            }
            if nodes < u64::MAX {
                self.send_string(format!("Max nodes := {nodes} nodes"));
            }
            if depth < MAX_DEPTH {
                self.send_string(format!("Max depth := {depth}"));
            }
        }

        // Initialize `bestmove` to the first move available, so we can return *something* if we're low on time.
        let moves = game.get_legal_moves();
        let mut result = SearchResult::default();

        // Get the search result, exiting early if there are fewer than two moves available.
        let mut result = match moves.len() {
            // If no legal moves available, the game is over, so return immediately.
            0 => {
                // It's either a draw or a checkmate
                result.score = -Score::MATE * game.is_in_check() as i32;
                result.nodes += 1;

                if Log::DEBUG {
                    self.send_string(format!(
                        "Position {:?} has no legal moves available, evaluated at {}",
                        game.to_fen(),
                        result.score.into_uci(),
                    ));
                }

                if Log::INFO {
                    self.send_end_of_search_info(&result);
                }

                result
            }

            // If only 1 legal move available, it is forced, so don't waste time on a full search.
            1 => {
                // Get a quick, albeit poor, evaluation of the position.
                // TODO: Replace this with a call to qsearch?
                result.score = game.eval();
                result.nodes += 1;
                result.pv.0.push(moves.first().copied().unwrap());

                if Log::DEBUG {
                    self.send_string(format!(
                        "Position {:?} has only one legal move available ({}), evaluated at {}",
                        game.to_fen(),
                        result.bestmove().unwrap(),
                        result.score.into_uci(),
                    ));
                }

                if Log::INFO {
                    self.send_end_of_search_info(&result);
                }

                result
            }

            // Otherwise, start a search like normal.
            _ => self.iterative_deepening(game, result),
        };

        // Search has concluded, alert other thread(s) that we are no longer searching
        self.is_searching.store(false, Ordering::Relaxed);

        if Log::DEBUG {
            let hits = self.ttable.hits;
            let reads = self.ttable.reads;
            let writes = self.ttable.writes;
            let hit_rate = hits as f32 / reads as f32 * 100.0;
            let collisions = self.ttable.collisions;
            let info = format!("TT stats: {hits} hits / {reads} reads ({hit_rate:.2}% hit rate), {writes} writes, {collisions} collisions");
            self.send_string(info);
        }

        // If no bestmove, but there is a legal move, update bestmove.
        if result.bestmove().is_none() {
            if let Some(first) = moves.first().copied() {
                result.pv.0.push(first);
            }
        }

        // Search has ended; send bestmove
        if Log::INFO {
            self.send_response(UciResponse::BestMove {
                bestmove: result.bestmove().map(V::fmt_move),
                ponder: None,
            });
        }

        result
    }

    /// Sends a [`UciResponse`] to `stdout`.
    #[inline(always)]
    fn send_response<T: fmt::Display>(&self, response: UciResponse<T>) {
        println!("{response}");
    }

    /// Sends a [`UciInfo`] to `stdout`.
    #[inline(always)]
    fn send_info(&self, info: UciInfo) {
        let resp = UciResponse::info(info);
        self.send_response(resp);
    }

    /// Sends UCI info about the conclusion of a search.
    ///
    /// This is sent at the end of each new search in the iterative deepening loop.
    #[inline(always)]
    fn send_end_of_search_info(&self, result: &SearchResult) {
        let elapsed = self.config.starttime.elapsed();

        self.send_info(
            UciInfo::new()
                .depth(result.depth)
                .nodes(self.nodes)
                .score(result.score)
                .nps((self.nodes as f32 / elapsed.as_secs_f32()).trunc())
                .time(elapsed.as_millis())
                .pv(result.pv.0.iter().map(|&mv| V::fmt_move(mv))),
        );
    }

    /// Helper to send a [`UciInfo`] containing only a `string` message to `stdout`.
    #[inline(always)]
    fn send_string<T: fmt::Display>(&self, string: T) {
        self.send_response(UciResponse::info_string(string));
    }

    /// Performs [iterative deepening](https://www.chessprogramming.org/Iterative_Deepening) (ID) on the Search's position.
    ///
    /// ID is a basic time management strategy for engines.
    /// It involves performing a search at depth `n`, then, if there is enough time remaining, performing a search at depth `n + 1`.
    /// On it's own, ID does not improve performance, because we are wasting work by re-running searches at low depth.
    /// However, with features such as move ordering, a/b pruning, and aspiration windows, ID enhances performance.
    ///
    /// After each iteration, we check if we've exceeded our `soft_timeout` and, if we haven't, we run a search at a greater depth.
    fn iterative_deepening(&mut self, game: &Game<V>, mut result: SearchResult) -> SearchResult {
        /****************************************************************************************************
         * Iterative Deepening: https://www.chessprogramming.org/Iterative_Deepening
         *
         * Since we don't know how much time a search will take, we perform a series of searches as increasing
         * depths until we run out of time.
         ****************************************************************************************************/
        'iterative_deepening: while self.config.starttime.elapsed() < self.config.soft_timeout
            && self.is_searching.load(Ordering::Relaxed)
            && result.depth <= self.config.max_depth
        {
            /****************************************************************************************************
             * Aspiration Windows: https://www.chessprogramming.org/Aspiration_Windows
             *
             * If our search is stable, the result of a search from the next depth should be similar to our
             * current result. Therefore, we can use the current result to initialize our alpha/beta bounds.
             ****************************************************************************************************/

            // Create a new aspiration window for this search
            let mut window = AspirationWindow::new(result.score, result.depth);
            let mut pv = PrincipalVariation::EMPTY;

            // Get a score from the a/b search while using aspiration windows
            let score = 'aspiration_window: loop {
                // Start a new search at the current depth
                let score = self.negamax::<RootNode>(game, result.depth, 0, window.bounds, &mut pv);

                // If we've ran out of time, we shouldn't update the score, because the last search iteration was forcibly cancelled.
                // Instead, we should break out of the ID loop, using the result from the previous iteration
                if self.search_cancelled() {
                    break 'iterative_deepening;
                }

                // If the score fell outside of the aspiration window, widen it gradually
                if window.fails_low(score) {
                    window.widen_down(score, result.depth);
                } else if window.fails_high(score) {
                    window.widen_up(score, result.depth);
                } else {
                    // Otherwise, the window is OK and we can use the score
                    break 'aspiration_window score;
                }
<<<<<<< HEAD
=======

                // If we've ran out of time, we shouldn't update the score, because the last search iteration was forcibly cancelled.
                // Instead, we should break out of the ID loop, using the result from the previous iteration
                if self.search_cancelled() {
                    break 'iterative_deepening;
                }
>>>>>>> 7df23e49
            };

            // We check this again here for sanity reasons.
            if self.search_cancelled() {
                break 'iterative_deepening;
            }

            /****************************************************************************************************
             * Update current best score
             ****************************************************************************************************/

            // Otherwise, we need to update the "best" result with the results from the new search
            result.score = score;
            result.pv = pv;

            // Send search info to the GUI
            if Log::INFO {
                self.send_end_of_search_info(&result);
            }

            // Increase the depth for the next iteration
            result.depth += 1;
        }

        // Transfer the node count
        result.nodes += self.nodes;

        // ID loop has concluded (either by finishing or timing out),
        // so we return the result from the last successfully-completed search.
        result
    }

    /// Primary location of search logic.
    ///
    /// Uses the [negamax](https://www.chessprogramming.org/Negamax) algorithm in a [fail soft](https://www.chessprogramming.org/Alpha-Beta#Negamax_Framework) framework.
    fn negamax<Node: NodeType>(
        &mut self,
        game: &Game<V>,
        depth: u8,
        ply: i32,
        mut bounds: SearchBounds,
        pv: &mut PrincipalVariation,
    ) -> Score {
        // Declare a local principal variation for nodes found during this search.
        let mut local_pv = PrincipalVariation::default();

        // Clear any nodes in this PV, since we're searching from a new position
        pv.clear();

        /****************************************************************************************************
         * TT Cutoffs: https://www.chessprogramming.org/Transposition_Table#Transposition_Table_Cutoffs
         *
         * If we've already evaluated this position before at a higher depth, we can avoid re-doing a lot of
         * work by just returning the evaluation stored in the transposition table.
         ****************************************************************************************************/
        // Do not prune in PV nodes
        if !Node::PV {
            // If we've seen this position before, and our previously-found score is valid, then don't bother searching anymore.
            if let Some(tt_score) = self.probe_tt(game.key(), depth, ply, bounds) {
                return tt_score;
            }
        }

        /****************************************************************************************************
         * Quiescence Search: https://www.chessprogramming.org/Quiescence_Search
         *
         * In order to avoid the horizon effect, we don't stop searching at a depth of 0. Instead, we look
         * at all available moves until we reach a "quiet" (quiescent) position.
         ****************************************************************************************************/
        // If we've reached a terminal node, evaluate the current position
        if depth == 0 {
            return self.quiescence::<Node>(game, ply, bounds, pv);
        }

        // If we CAN prune this node by means other than the TT, do so
        if let Some(score) =
            self.node_pruning_score::<Node>(game, depth, ply, bounds, pv, &mut local_pv)
        {
            return score;
        }

        // If there are no legal moves, it's either mate or a draw.
        let mut moves = game.get_legal_moves();
        if moves.is_empty() {
            return if game.is_in_check() {
                // Offset by ply to prefer earlier mates
                ply - Score::MATE
            } else {
                // Drawing is better than losing
                Score::DRAW
            };
        }

        // Sort moves so that we look at "promising" ones first
        let tt_move = self.get_tt_bestmove(game.key());
        moves.sort_by_cached_key(|mv| self.score_move(game, mv, tt_move));

        // Start with a *really bad* initial score
        let mut best = -Score::INF;
        let mut bestmove = tt_move; // Ensures we don't overwrite TT entry's bestmove with `None` if one already existed.
        let original_alpha = bounds.alpha;

        /****************************************************************************************************
         * Primary move loop
         ****************************************************************************************************/

        for (i, mv) in moves.iter().enumerate() {
            // The local PV is different for every node search after this one, so we must reset it in between recursive calls.
            local_pv.clear();

            // Copy-make the new position
            let new = game.with_move_made(*mv);
            let mut score = Score::DRAW;

            if Node::ROOT || !self.is_draw(&new) {
                // Append the move onto the history
                self.prev_positions.push(*new.position());

                let new_depth = depth - 1 + self.extension_value(&new);

                // If this node can be reduced, search it with a reduced window.
                if let Some(lmr_reduction) = self.reduction_value::<Node>(depth, &new, i) {
                    // Reduced depth should never exceed `new_depth` and should never be less than `1`.
                    let reduced_depth = (new_depth - lmr_reduction).max(1).min(new_depth);

                    // Search at a reduced depth with a null window
                    score = -self.negamax::<NonPvNode>(
                        &new,
                        reduced_depth,
                        ply + 1,
                        -bounds.null_alpha(),
                        &mut local_pv,
                    );

                    // If that failed *high* (raised alpha), re-search at the full depth with the null window
                    if score > bounds.alpha && reduced_depth < new_depth {
                        score = -self.negamax::<NonPvNode>(
                            &new,
                            new_depth,
                            ply + 1,
                            -bounds.null_alpha(),
                            &mut local_pv,
                        );
                    }
                } else if !Node::PV || i > 0 {
                    // All non-PV nodes get searched with a null window
                    score = -self.negamax::<NonPvNode>(
                        &new,
                        new_depth,
                        ply + 1,
                        -bounds.null_alpha(),
                        &mut local_pv,
                    );
                }

                /****************************************************************************************************
                 * Principal Variation Search: https://en.wikipedia.org/wiki/Principal_variation_search#Pseudocode
                 *
                 * We assume our move ordering is so good that the first move searched is then best available. So,
                 * for every other move, we search with a null window and thus prune nodes easier. If we find
                 * something that beats the null window, we have to do a costly re-search. However, this happens so
                 * infrequently in practice that it ends up being an overall speedup.
                 ****************************************************************************************************/
                // If searching the PV, or if a reduced search failed *high*, we search with a full depth and window
                if Node::PV && (i == 0 || score > bounds.alpha) {
                    score =
                        -self.negamax::<PvNode>(&new, new_depth, ply + 1, -bounds, &mut local_pv);
                }

                // We've now searched this node
                self.nodes += 1;

                // Pop the move from the history
                self.prev_positions.pop();
            }

            /****************************************************************************************************
             * Score evaluation & bounds adjustments
             ****************************************************************************************************/

            // If we've found a better move than our current best, update the results
            if score > best {
                best = score;

                // PV found
                if score > bounds.alpha {
                    bounds.alpha = score;
                    bestmove = Some(*mv);

                    // Only extend the PV if we're in a PV node
                    if Node::PV {
                        // assert_pv_is_legal(game, *mv, &local_pv);
                        pv.extend(*mv, &local_pv);
                    }
                }

                // Fail high
                if score >= bounds.beta {
                    /****************************************************************************************************
                     * History Heuristic
                     *
                     * If a quiet move fails high, it is probably a good move. Therefore we want to look at it early on
                     * in future searches. We also penalize previously-searched quiets, since they are clearly not as good
                     * as this one (as they did not cause a beta cutoff).
                     ****************************************************************************************************/
                    // Simple bonus based on depth
                    let bonus =
                        self.params.history_multiplier * depth as i32 - self.params.history_offset;

                    // Only update quiet moves
                    if mv.is_quiet() {
                        self.history.update(game, mv, bonus);
                    }

                    // Apply a penalty to all quiets searched so far
                    for mv in moves[..i].iter().filter(|mv| mv.is_quiet()) {
                        self.history.update(game, mv, -bonus);
                    }
                    break;
                }
            }

            // Check if we can continue searching
            if self.search_cancelled() {
                break;
            }
        }

        // Save this node to the TTable.
        self.save_to_tt(
            game.key(),
            bestmove,
            best,
            SearchBounds::new(original_alpha, bounds.beta),
            depth,
            ply,
        );

        best
    }

    /// Quiescence Search (QSearch)
    ///
    /// A search that looks at only possible captures and capture-chains.
    /// This is called when [`Search::negamax`] reaches a depth of 0, and has no recursion limit.
    fn quiescence<Node: NodeType>(
        &mut self,
        game: &Game<V>,
        ply: i32,
        mut bounds: SearchBounds,
        pv: &mut PrincipalVariation,
    ) -> Score {
        // Declare a local principal variation for nodes found during this search.
        let mut local_pv = PrincipalVariation::default();
        // Clear any nodes in this PV, since we're searching from a new position
        pv.clear();

        // Evaluate the current position, to serve as our baseline
        let stand_pat = game.eval();

        // Beta cutoff; this position is "too good" and our opponent would never let us get here
        if stand_pat >= bounds.beta {
            return stand_pat;
        } else if stand_pat > bounds.alpha {
            bounds.alpha = stand_pat;
        }

        // Generate only the legal captures
        // TODO: Is there a more concise way of doing this?
        // The `game.into_iter().only_captures()` doesn't cover en passant...
        let mut captures = game
            .get_legal_moves()
            .into_iter()
            .filter(Move::is_capture)
            .collect::<MoveList>();

        // Can't check for mates in normal qsearch, since we're not looking at *all* moves.
        // So, if there are no captures available, just return the current evaluation.
        if captures.is_empty() {
            return stand_pat;
        }

        let tt_move = self.get_tt_bestmove(game.key());
        captures.sort_by_cached_key(|mv| self.score_move(game, mv, tt_move));

        let mut best = stand_pat;
        let mut bestmove = tt_move; // Ensures we don't overwrite TT entry's bestmove with `None` if one already existed.
        let original_alpha = bounds.alpha;

        /****************************************************************************************************
         * Primary move loop
         ****************************************************************************************************/

        for mv in captures {
            // The local PV is different for every node search after this one, so we must reset it in between recursive calls.
            local_pv.clear();

            // Copy-make the new position
            let new = game.with_move_made(mv);
            let mut score = Score::DRAW;

            // Normally, repetitions can't occur in QSearch, because captures are irreversible.
            // However, some QSearch extensions (quiet TT moves, all moves when in check, etc.) may be reversible.
            if Node::ROOT || !self.is_draw(&new) {
                self.prev_positions.push(*new.position());

                score = -self.quiescence::<Node>(&new, ply + 1, -bounds, &mut local_pv);
                self.nodes += 1; // We've now searched this node

                self.prev_positions.pop();
            }

            /****************************************************************************************************
             * Score evaluation & bounds adjustments
             ****************************************************************************************************/
            // If we've found a better move than our current best, update our result
            if score > best {
                best = score;

                // PV found
                if score > bounds.alpha {
                    bounds.alpha = score;
                    bestmove = Some(mv);

                    // Only extend the PV if we're in a PV node
                    if Node::PV {
                        // assert_pv_is_legal(game, mv, &local_pv);
                        pv.extend(mv, &local_pv);
                    }
                }

                // Fail high
                if score >= bounds.beta {
                    break;
                }
            }

            // Check if we can continue searching
            if self.search_cancelled() {
                break;
            }
        }

        // Save this node to the TTable.
        self.save_to_tt(
            game.key(),
            bestmove,
            best,
            SearchBounds::new(original_alpha, bounds.beta),
            0,
            ply,
        );

        best // fail-soft
    }

    /// Checks if we've exceeded any conditions that would warrant the search to end.
    #[inline(always)]
    fn search_cancelled(&self) -> bool {
        // Condition 1: We've exceeded the hard limit of our allotted search time
        self.config.starttime.elapsed() >= self.config.hard_timeout ||
        // Condition 2: The search was stopped by an external factor, like the `stop` command
        !self.is_searching.load(Ordering::Relaxed) ||
        // Condition 3: We've exceeded the maximum amount of nodes we're allowed to search
        self.nodes >= self.config.max_nodes
    }

    /// Checks if `game` is a repetition, comparing it to previous positions
    #[inline(always)]
    fn is_repetition(&self, game: &Game<V>) -> bool {
        // We can skip the previous position, because there's no way it can be a repetition.
        // We also only need to look check at most `halfmove` previous positions.
        let n = game.halfmove() as usize;
        for prev in self.prev_positions.iter().rev().take(n).skip(1).step_by(2) {
            if prev.key() == game.key() {
                return true;
            } else
            // The halfmove counter only resets on irreversible moves (captures, pawns, etc.) so it can't be a repetition.
            if prev.halfmove() == 0 {
                return false;
            }
        }

        false
    }

    /// Returns `true` if `game` can be claimed as a draw
    #[inline(always)]
    fn is_draw(&self, game: &Game<V>) -> bool {
        self.is_repetition(game)
            || game.can_draw_by_fifty()
            || game.can_draw_by_insufficient_material()
    }

    /// Saves the provided data to an entry in the TTable.
    #[inline(always)]
    fn save_to_tt(
        &mut self,
        key: ZobristKey,
        bestmove: Option<Move>,
        score: Score,
        bounds: SearchBounds,
        depth: u8,
        ply: i32,
    ) {
        let entry = TTableEntry::new(key, bestmove, score, bounds, depth, ply);
        let old = self.ttable.store(entry);

        if Log::DEBUG {
            // If a previous entry existed and had a *different* key, this was a collision
            if old.is_some_and(|old| old.key != key) {
                self.ttable.collisions += 1;
            }

            // This was a write, regardless.
            self.ttable.writes += 1;
        }
    }

    /// Gets the bestmove for the provided position from the TTable, if it exists.
    #[inline(always)]
    fn get_tt_bestmove(&mut self, key: ZobristKey) -> Option<Move> {
        let mv = self.ttable.get(&key).and_then(|entry| entry.bestmove);

        if Log::DEBUG {
            // Regardless whether this was a hit, it was still an access
            self.ttable.reads += 1;

            // If a move was found, this was a hit
            if mv.is_some() {
                self.ttable.hits += 1;
            }
        }

        mv
    }

    /// Applies a score to the provided move, intended to be used when ordering moves during search.
    #[inline(always)]
    fn score_move(&self, game: &Game<V>, mv: &Move, tt_move: Option<Move>) -> Score {
        // TT move should be looked at first, so assign it the best possible score and immediately exit.
        if tt_move.is_some_and(|tt_mv| tt_mv == *mv) {
            return Score::new(i32::MIN);
        }

        // Safe unwrap because we can't move unless there's a piece at `from`
        let piece = game.piece_at(mv.from()).unwrap();
        let to = mv.to();
        let mut score = Score::BASE_MOVE_SCORE;

        // Apply history bonus to quiets
        if mv.is_quiet() {
            score += self.history[piece][to];
        } else
        // Capturing a high-value piece with a low-value piece is a good idea
        if let Some(victim) = game.piece_at(to) {
            score += MVV_LVA[piece][victim];
        }

        -score // We're sorting, so a lower number is better
    }

    /// If we can prune the provided node, this function returns a score to return upon pruning.
    ///
    /// If we cannot prune the node, this function returns `None`.
    #[inline]
    fn node_pruning_score<Node: NodeType>(
        &mut self,
        game: &Game<V>,
        depth: u8,
        ply: i32,
        bounds: SearchBounds,
        pv: &mut PrincipalVariation,
        local_pv: &mut PrincipalVariation,
    ) -> Option<Score> {
        // Cannot prune anything in a PV node or if we're in check
        if Node::PV || game.is_in_check() {
            return None;
        }

        // Static evaluation of the current position is used in multiple pruning techniques.
        let static_eval = game.eval();

        /****************************************************************************************************
         * Razoring: https://www.chessprogramming.org/Razoring
         *
         * If the static eval of our position is low enough, check if a qsearch can beat alpha.
         * If it can't, we can prune this node.
         ****************************************************************************************************/
        let razoring_margin = Score::RAZORING_OFFSET + Score::RAZORING_MULTIPLIER * depth as i32;
        if depth <= 2 && static_eval + razoring_margin < bounds.alpha {
            let score = self.quiescence::<Node>(game, ply, bounds.null_alpha(), pv);
            // If we can't beat alpha (without mating), we can prune.
            if score < bounds.alpha && !score.is_mate() {
                return Some(score); // fail-soft
            }
        }

        /****************************************************************************************************
         * Reverse Futility Pruning: https://www.chessprogramming.org/Reverse_Futility_Pruning
         *
         * If our static eval is too good (better than beta), we can prune this branch. Multiplying our
         * margin by depth makes this pruning process less risky for higher depths.
         ****************************************************************************************************/
        let rfp_score = static_eval - self.params.rfp_margin * depth as i32;
        if depth <= self.params.max_rfp_depth && rfp_score >= bounds.beta {
            return Some(rfp_score);
        }

        /****************************************************************************************************
         * Null Move Pruning: https://www.chessprogramming.org/Null_Move_Pruning
         *
         * If we can afford to skip our turn and give our opponent two moves in a row while maintaining a high
         * enough score, we can prune this branch as our opponent would likely never let us reach it anyway.
         ****************************************************************************************************/
        // If the last move did not increment the fullmove, but *did* increment the halfmove, it was a nullmove
        let last_move_was_nullmove = self.prev_positions.last().is_some_and(|pos| {
            pos.fullmove() == game.fullmove() && pos.halfmove() == game.halfmove() + 1
        });

        // All pieces that are not Kings or Pawns
        let non_king_pawn_material =
            game.occupied() ^ game.kind(PieceKind::Pawn) ^ game.kind(PieceKind::King);

        let can_perform_nmp = depth >= self.params.min_nmp_depth // Can't play nullmove under a certain depth
        && !last_move_was_nullmove // Can't play two nullmoves in a row
        && non_king_pawn_material.is_nonempty(); // Can't play nullmove if insufficient material (only Kings and Pawns)

        if can_perform_nmp {
            let null_game = game.with_nullmove_made();
            self.prev_positions.push(*null_game.position());

            // Search at a reduced depth with a zero-window
            let nmp_depth = depth - self.params.nmp_reduction;
            let score = -self.negamax::<NonPvNode>(
                &null_game,
                nmp_depth,
                ply + 1,
                -bounds.null_beta(),
                local_pv,
            );

            self.prev_positions.pop();

            // If making the nullmove produces a cutoff, we can assume that a full-depth search would also produce a cutoff
            if score >= bounds.beta {
                return Some(score);
            }
        }

        // If no pruning technique was possible, return no score
        None
    }

    /// Probes the [`TTable`] for an entry at the provided `key`, returning that entry's score, if appropriate.
    ///
    /// If an entry is found from a greater depth than `depth`, its score is returned if and only if:
    ///     1. The entry is exact.
    ///     2. The entry is an upper bound and its score is `<= alpha`.
    ///     3. The entry is a lower bound and its score is `>= beta`.
    ///
    /// See [`TTableEntry::try_score`] for more.
    #[inline(always)]
    fn probe_tt(
        &mut self,
        key: ZobristKey,
        depth: u8,
        ply: i32,
        bounds: SearchBounds,
    ) -> Option<Score> {
        if Log::DEBUG {
            self.ttable.reads += 1;
        }

        // if-let chains are set to be stabilized in Rust 2024 (1.85.0): https://rust-lang.github.io/rfcs/2497-if-let-chains.html
        if let Some(tt_entry) = self.ttable.get(&key) {
            // Can only cut off if the existing entry came from a greater depth.
            if tt_entry.depth >= depth {
                return tt_entry.try_score(bounds, ply);
            }
        }

        None
    }

    /// Compute a reduction value (`R`) to apply to a given node's search depth, if possible.
    #[inline(always)]
    fn reduction_value<Node: NodeType>(
        &self,
        depth: u8,
        game: &Game<V>,
        moves_made: usize,
    ) -> Option<u8> {
        /****************************************************************************************************
         * Late Move Reductions: https://www.chessprogramming.org/Late_Move_Reductions
         *
         * We assume our move ordering will let us search the best moves first. Thus, the last moves are
         * likely to be the worst moves. We can save some time by searching these at a lower depth and with
         * a null window. If this fails, however, we must perform a costly re-search.
         ****************************************************************************************************/
        (depth >= self.params.min_lmr_depth
            && moves_made >= self.params.min_lmr_moves + Node::PV as usize)
            .then(|| {
                // Base LMR reduction increases as we go higher in depth and/or make more moves
                let mut lmr_reduction = (self.params.lmr_offset
                    + (depth as f32).ln() * (moves_made as f32).ln() / self.params.lmr_divisor)
                    as u8;

                // Increase/decrease the reduction based on current conditions
                // lmr_reduction += something;
                lmr_reduction -= game.is_in_check() as u8;

                lmr_reduction
            })
    }

    /// Compute an extension value to apply to a given node's search depth.
    #[inline(always)]
    fn extension_value(&self, game: &Game<V>) -> u8 {
        /****************************************************************************************************
         * Check Extensions: https://www.chessprogramming.org/Check_Extensions
         *
         * If we're in check, we should extend the search a bit, in hopes to find a good way to escape.
         ****************************************************************************************************/
        game.is_in_check() as u8
    }
}

/// Utility function to assert that the PV is legal for the provided game.
#[allow(dead_code)]
fn assert_pv_is_legal<V: Variant>(game: &Game<V>, mv: Move, local_pv: &PrincipalVariation) {
    let fen = game.to_fen();
    let mut game = game.with_move_made(mv);

    for local_pv_mv in &local_pv.0 {
        assert!(
            game.is_legal(*local_pv_mv),
            "Illegal PV move {local_pv_mv} found on {fen}\nFull PV: {}\nResulting FEN: {}",
            [&mv]
                .into_iter()
                .chain(local_pv.0.iter())
                .map(|m| m.to_string())
                .collect::<Vec<_>>()
                .join(" "),
            game.to_fen()
        );
        game.make_move(*local_pv_mv);
    }
}

/// This table represents values for [MVV-LVA](https://www.chessprogramming.org/MVV-LVA) move ordering.
///
/// It is indexed by `[attacker][victim]`, and yields a "score" that is used when sorting moves.
///
/// The following table is produced:
/// ```text
///                     VICTIM
/// A       P     N     B     R     Q     K     
/// T    +---------------------------------+
/// T   P| 900   3100  3200  4900  8900  0     
/// A   N| 680   2880  2980  4680  8680  0     
/// C   B| 670   2870  2970  4670  8670  0     
/// K   R| 500   2700  2800  4500  8500  0     
/// E   Q| 100   2300  2400  4100  8100  0     
/// R   K| 1000  3200  3300  5000  9000  0     
/// ```
///
/// Note that the actual table is different, as it has size `12x12` instead of `6x6`
/// to account for the fact that castling is denoted as `KxR`.
/// The values are also all left-shifted by 16 bits, to ensure that captures are ranked above quiets in all cases.
///
/// See [`print_mvv_lva_table`] to display this table.
const MVV_LVA: [[i32; Piece::COUNT]; Piece::COUNT] = {
    let mut matrix = [[0; Piece::COUNT]; Piece::COUNT];
    let count = Piece::COUNT;

    let mut attacker = 0;
    while attacker < count {
        let mut victim = 0;
        let atk_color = Color::from_bool(attacker < PieceKind::COUNT);

        while victim < count {
            let atk = PieceKind::from_bits_unchecked(attacker as u8 % 6);
            let vtm = PieceKind::from_bits_unchecked(victim as u8 % 6);

            let vtm_color = Color::from_bool(victim < PieceKind::COUNT);

            // Remove scores for capturing the King and friendly pieces (KxR for castling)
            let can_capture = (atk_color.index() != vtm_color.index()) // Different colors
                && victim != count - 1 // Can't capture White King
                && victim != PieceKind::COUNT - 1; // Can't capture Black King

            // Rustic's way of doing things; Arbitrary increasing numbers for capturing pairs
            // bench: 27609398 nodes 5716479 nps
            // let score = (victim * 10 + (count - attacker)) as i32;

            // Default MVV-LVA except that the King is assigned a value of 0 if he is attacking
            // bench: 27032804 nodes 8136592 nps
            let score = 10 * vtm.value() - atk.value();

            // If the attacker is the King, the score is half the victim's value.
            // This encourages the King to attack, but not as strongly as other pieces.
            // bench: 27107011 nodes 5647285 nps
            // let score = if attacker == count - 1 {
            //     value_of(vtm) / 2
            // } else {
            //     // Standard MVV-LVA computation
            //     10 * value_of(vtm) - value_of(atk)
            // };

            // Shift the value by a large amount so that captures are always ranked very highly
            matrix[attacker][victim] = (score * can_capture as i32) << 16;
            victim += 1;
        }
        attacker += 1;
    }
    matrix
};

/// Utility function to print the MVV-LVA table
#[allow(dead_code)]
pub fn print_mvv_lva_table() {
    print!("\nX  ");
    for victim in Piece::all() {
        print!("{victim}     ");
    }
    print!("\n +");
    for _ in Piece::all() {
        print!("------");
    }
    println!("-+");
    for attacker in Piece::all() {
        print!("{attacker}| ");
        for victim in Piece::all() {
            let score = MVV_LVA[attacker][victim];
            print!("{score:<4}  ")
        }
        println!();
    }
}

#[cfg(test)]
mod tests {
    use super::*;
    use crate::*;

    fn run_search(fen: &str, config: SearchConfig) -> SearchResult {
        let is_searching = Arc::new(AtomicBool::new(true));
        let game = fen.parse().unwrap();

        let mut ttable = Default::default();
        let mut history = Default::default();
        Search::<LogNone, Standard>::new(
            is_searching,
            config,
            Default::default(),
            &mut ttable,
            &mut history,
        )
        .start(&game)
    }

    fn ensure_is_mate_in(fen: &str, config: SearchConfig, moves: i32) -> SearchResult {
        let res = run_search(fen, config);
        assert!(
            res.score.is_mate(),
            "Search on {fen:?} with config {config:#?} produced result that is not mate.\nResult: {res:#?}"
        );
        assert_eq!(
            res.score.moves_to_mate(),
            moves,
            "Search on {fen:?} with config {config:#?} produced result not mate in {moves}.\nResult: {res:#?}"
        );
        res
    }

    #[test]
    fn test_white_mate_in_1() {
        let fen = "k7/8/KQ6/8/8/8/8/8 w - - 0 1";
        let config = SearchConfig {
            max_depth: 2,
            ..Default::default()
        };

        let res = ensure_is_mate_in(fen, config, 1);
        assert_eq!(res.bestmove().unwrap(), "b6a7", "Result: {res:#?}");
    }

    #[test]
    fn test_black_mated_in_1() {
        let fen = "2k5/7Q/8/2K5/8/8/8/6Q1 b - - 0 1";
        let config = SearchConfig {
            max_depth: 3,
            ..Default::default()
        };

        let res = ensure_is_mate_in(fen, config, -1);
        assert!(["c8b8", "c8d8"].contains(&res.bestmove().unwrap().to_string().as_str()));
    }

    #[test]
    fn test_stalemate() {
        let fen = "k7/8/KQ6/8/8/8/8/8 b - - 0 1";
        let config = SearchConfig::default();

        let res = run_search(fen, config);
        assert!(res.bestmove().is_none());
        assert_eq!(res.score, Score::DRAW);
    }

    #[test]
    fn test_obvious_capture_promote() {
        // Pawn should take queen and also promote to queen
        let fen = "3q1n2/4P3/8/8/8/8/k7/7K w - - 0 1";
        let config = SearchConfig {
            max_depth: 1,
            ..Default::default()
        };

        let res = run_search(fen, config);
        assert_eq!(res.bestmove().unwrap(), "e7d8q");
    }

    #[test]
    fn test_quick_search_finds_move() {
        // If *any* legal move is available, it should be found, regardless of how much time was given.
        let fen = FEN_STARTPOS;
        let config = SearchConfig {
            soft_timeout: Duration::from_millis(0),
            hard_timeout: Duration::from_millis(0),
            ..Default::default()
        };

        let res = run_search(fen, config);
        assert!(res.bestmove().is_some());
    }
}<|MERGE_RESOLUTION|>--- conflicted
+++ resolved
@@ -686,15 +686,6 @@
                     // Otherwise, the window is OK and we can use the score
                     break 'aspiration_window score;
                 }
-<<<<<<< HEAD
-=======
-
-                // If we've ran out of time, we shouldn't update the score, because the last search iteration was forcibly cancelled.
-                // Instead, we should break out of the ID loop, using the result from the previous iteration
-                if self.search_cancelled() {
-                    break 'iterative_deepening;
-                }
->>>>>>> 7df23e49
             };
 
             // We check this again here for sanity reasons.
