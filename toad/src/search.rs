/*
 * This Source Code Form is subject to the terms of the Mozilla Public
 * License, v. 2.0. If a copy of the MPL was not distributed with this
 * file, You can obtain one at https://mozilla.org/MPL/2.0/.
 */

use std::{
    fmt,
    marker::PhantomData,
    ops::Neg,
    sync::{
        atomic::{AtomicBool, Ordering},
        Arc,
    },
    time::{Duration, Instant},
};

use arrayvec::ArrayVec;
use thiserror::Error;
use uci_parser::{UciInfo, UciResponse, UciSearchOptions};

use crate::{
    tune, Color, Game, HistoryTable, LogLevel, Move, MoveList, Piece, PieceKind, Ply, Position,
    Score, TTable, TTableEntry, Variant, ZobristKey,
};

/// Reasons that a search can be cancelled.
#[derive(Error, Debug, Clone, Copy, PartialEq, Eq)]
enum SearchCancelled {
    /// Search ran out of time.
    ///
    /// Contains the amount of time since the timeout was exceeded.
    #[error("Exceeded hard timeout of {0:?} by {1:?}")]
    HardTimeout(Duration, Duration),

    /// Met or exceeded the maximum number of nodes allowed.
    ///
    /// Contains the number of nodes past the allowance that were searched.
    #[error("Exceeded node allowance by {0}")]
    MaxNodes(u64),

    /// Stopped by an external factor
    #[error("Atomic flag was flipped")]
    Stopped,
}

/// A marker trait for the types of nodes encountered during search.
///
/// Credit to Cosmo, author of Viridithas,
/// for the idea of using a const generic trait for this.
trait NodeType {
    /// Is this node the first searched?
    const ROOT: bool;

    /// Is this node a PV node?
    const PV: bool;
}

/// First node searched.
struct RootNode;
impl NodeType for RootNode {
    const ROOT: bool = true;
    const PV: bool = true;
}

/// A node on the principal variation, searched with a non-null window.
struct PvNode;
impl NodeType for PvNode {
    const ROOT: bool = false;
    const PV: bool = true;
}

/// A node not on the principal variation, searched with a null window.
struct NonPvNode;
impl NodeType for NonPvNode {
    const ROOT: bool = false;
    const PV: bool = false;
}

/// Represents the best sequence of moves found during a search.
#[derive(Debug, Clone, PartialEq, Eq, Hash)]
pub struct PrincipalVariation(ArrayVec<Move, { Ply::MAX.plies() as usize }>);

impl PrincipalVariation {
    /// An empty PV.
    const EMPTY: Self = Self(ArrayVec::new_const());

    /// Clears the moves of `self`.
    #[inline(always)]
    fn clear(&mut self) {
        self.0.clear();
    }

    /// Extend the contents of `self` with `mv` and the contents of `other`.
    ///
    /// # Panics
    ///
    /// Will panic if `mv` and `other` are longer than `self`'s capacity.
    #[inline(always)]
    fn extend(&mut self, mv: Move, other: &Self) {
        self.clear();
        self.0.push(mv);
        self.0
            .try_extend_from_slice(&other.0)
            .unwrap_or_else(|err| {
                panic!(
                    "{err}: Attempted to exceed PV capacity of {} pushing {mv:?} and {:?}",
                    Ply::MAX,
                    &other.0
                );
            });
    }
}

impl Default for PrincipalVariation {
    #[inline(always)]
    fn default() -> Self {
        Self::EMPTY
    }
}

/// Bounds within an alpha-beta search.
#[derive(Debug, Clone, Copy, PartialEq, Eq)]
pub struct SearchBounds {
    /// Lower bound.
    ///
    /// We are guaranteed a score that is AT LEAST `alpha`.
    /// During search, if no move can raise `alpha`, we are said to have "failed low."
    ///
    /// On a fail-low, we do not have a "best move."
    pub alpha: Score,

    /// Upper bound.
    ///
    /// Our opponent is guaranteed a score that is AT MOST `beta`.
    /// During search, if a move scores higher than `beta`, we are said to have "failed high."
    ///
    /// On a fail-high, the branch is pruned, since our opponent has a better move to play earlier in the tree,
    /// which would make this position unreachable for us.
    pub beta: Score,
}

impl SearchBounds {
    /// Create a new [`SearchBounds`] from the provided `alpha` and `beta` values.
    #[inline(always)]
    const fn new(alpha: Score, beta: Score) -> Self {
        Self { alpha, beta }
    }

    /// Create a "null window" around `alpha`.
    #[inline(always)]
    fn null_alpha(self) -> Self {
        Self::new(self.alpha, self.alpha + 1)
    }

    /// Create a "null window" around `beta`.
    #[inline(always)]
    fn null_beta(self) -> Self {
        Self::new(self.beta - 1, self.beta)
    }
}

impl Neg for SearchBounds {
    type Output = Self;
    /// Negating a [`SearchBounds`] swaps the `alpha` and `beta` fields and negates them both.
    #[inline(always)]
    fn neg(self) -> Self::Output {
        Self {
            alpha: -self.beta,
            beta: -self.alpha,
        }
    }
}

impl Default for SearchBounds {
    /// Default [`SearchBounds`] are a `(-infinity, infinity)`.
    #[inline(always)]
    fn default() -> Self {
        Self::new(-Score::INF, Score::INF)
    }
}

/// Represents a window around a search result to act as our a/b bounds.
#[derive(Debug)]
struct AspirationWindow {
    /// Bounds of this search window
    bounds: SearchBounds,

    /// Number of times that a score has been returned above beta.
    beta_fails: i32,

    /// Number of times that a score has been returned below alpha.
    alpha_fails: i32,
}

impl AspirationWindow {
    /// Returns a delta value to change window's size.
    ///
    /// The value will differ depending on `depth`, with higher depths producing narrower windows.
    #[inline(always)]
    fn delta(depth: Ply) -> Score {
        let initial_delta = tune::initial_aspiration_window_delta!();

        let min_delta = tune::min_aspiration_window_delta!();

        // Gradually decrease the window size from `8*init` to `min`
        Score::new(((initial_delta << 3) / depth.plies()).max(min_delta))
    }

    /// Creates a new [`AspirationWindow`] centered around `score`.
    #[inline(always)]
    fn new(score: Score, depth: Ply) -> Self {
        // If the score is mate, we expect search results to fluctuate, so set the windows to infinite.
        // Also, we only want to use aspiration windows after certain depths, so check that, too.
        let bounds = if depth < tune::min_aspiration_window_depth!() || score.is_mate() {
            SearchBounds::default()
        } else {
            // Otherwise we build a window around the provided score.
            let delta = Self::delta(depth);
            SearchBounds::new(
                (score - delta).max(-Score::INF),
                (score + delta).min(Score::INF),
            )
        };

        Self {
            bounds,
            alpha_fails: 0,
            beta_fails: 0,
        }
    }

    /// Widens the window's `alpha` bound, expanding it downwards.
    ///
    /// This also resets the `beta` bound to `(alpha + beta) / 2`
    #[inline(always)]
    fn widen_down(&mut self, score: Score, depth: Ply) {
        // Compute a gradually-increasing delta
        let delta = Self::delta(depth) * (1 << (self.alpha_fails + 1));

        // By convention, we widen both bounds on a fail low.
        self.bounds.beta = ((self.bounds.alpha + self.bounds.beta) / 2).min(Score::INF);
        self.bounds.alpha = (score - delta).max(-Score::INF);

        // Increase number of failures
        self.alpha_fails += 1;
    }

    /// Widens the window's `beta` bound, expanding it upwards.
    #[inline(always)]
    fn widen_up(&mut self, score: Score, depth: Ply) {
        // Compute a gradually-increasing delta
        let delta = Self::delta(depth) * (1 << (self.beta_fails + 1));

        // Widen the beta bound
        self.bounds.beta = (score + delta).min(Score::INF);

        // Increase number of failures
        self.beta_fails += 1;
    }

    /// Returns `true` if `score` fails low, meaning it is below `alpha` and the window must be expanded downwards.
    #[inline(always)]
    fn fails_low(&self, score: Score) -> bool {
        self.bounds.alpha != -Score::INF && score <= self.bounds.alpha
    }

    /// Returns `true` if `score` fails high, meaning it is above `beta` and the window must be expanded upwards.
    #[inline(always)]
    fn fails_high(&self, score: Score) -> bool {
        self.bounds.beta != Score::INF && score >= self.bounds.beta
    }
}

/// The result of a search, containing the best move found, score, and total nodes searched.
#[derive(Debug, Clone, PartialEq, Eq, Hash)]
pub struct SearchResult {
    /// Number of nodes searched.
    pub nodes: u64,

    /// Evaluation of the position after `bestmove` is made.
    pub score: Score,

    /// The depth of the search that produced this result.
    pub depth: Ply,

    /// The maximum depth (ply) reached during this search.
    pub seldepth: Ply,

    /// Principal variation during this search.
    ///
    /// The first entry of this field represents the "best move" found during the search.
    pub pv: PrincipalVariation,
}

impl SearchResult {
    /// Fetch the first move in this PV, it one exists.
    #[inline(always)]
    fn bestmove(&self) -> Option<Move> {
        self.pv.0.first().copied()
    }
}

impl Default for SearchResult {
    /// A default search result should initialize to a *very bad* value,
    /// since there isn't a move to play.
    #[inline(always)]
    fn default() -> Self {
        Self {
            nodes: 0,
            score: -Score::INF,
            depth: Ply::ONE,
            seldepth: Ply::ZERO,
            pv: PrincipalVariation::EMPTY,
        }
    }
}

/// Configuration variables for executing a [`Search`].
#[derive(Debug, Clone, Copy)]
pub struct SearchConfig {
    /// Maximum depth to execute the search.
    pub max_depth: Ply,

    /// Node allowance.
    ///
    /// If the search exceeds this many nodes, it will exit as quickly as possible.
    pub max_nodes: u64,

    /// Start time of the search.
    pub starttime: Instant,

    /// Soft limit on search time.
    ///
    /// During iterative deepening, if a search concludes and this timeout is exceeded,
    /// the entire search will exit, since there probably isn't enough time remaining
    /// to conduct a search at a deeper depth.
    pub soft_timeout: Duration,

    /// Hard limit on search time.
    ///
    /// During *any* point in the search, if this limit is exceeded, the search will cancel.
    pub hard_timeout: Duration,
}

impl SearchConfig {
    /// Constructs a new [`SearchConfig`] from the provided UCI options and game.
    ///
    /// The [`Game`] is used to determine side to move, and other factors when computing the soft/hard timeouts.
    pub fn new<V: Variant>(options: UciSearchOptions, game: &Game<V>) -> Self {
        let mut config = Self::default();

        // If supplied, set the max depth / node allowance
        if let Some(depth) = options.depth {
            config.max_depth = Ply::new(depth as i32);
        }

        if let Some(nodes) = options.nodes {
            config.max_nodes = nodes as u64;
        }

        // If `movetime` was supplied, search that long.
        if let Some(movetime) = options.movetime {
            config.hard_timeout = movetime;
            config.soft_timeout = movetime;
        } else {
            // Otherwise, search based on time remaining and increment
            let (remaining, inc) = if game.side_to_move().is_white() {
                (options.wtime, options.winc)
            } else {
                (options.btime, options.binc)
            };

            // Only calculate timeouts if a time was provided
            if let Some(remaining) = remaining {
                let inc = inc.unwrap_or(Duration::ZERO) / tune::time_inc_divisor!();

                // Don't exceed time limit with increment.
                config.soft_timeout =
                    remaining.min(remaining / tune::soft_timeout_divisor!() + inc);
                config.hard_timeout = remaining / tune::hard_timeout_divisor!();
            }
        }

        config
    }
}

impl Default for SearchConfig {
    /// A default [`SearchConfig`] will permit an "infinite" search.
    ///
    /// The word "infinite" is quoted here because the actual defaults are the `::MAX` values for each field.
    #[inline(always)]
    fn default() -> Self {
        Self {
            max_depth: Ply::MAX,
            max_nodes: u64::MAX,
            starttime: Instant::now(),
            soft_timeout: Duration::MAX,
            hard_timeout: Duration::MAX,
        }
    }
}

/// Parameters for the various features used to enhance the efficiency of a search.
#[derive(Debug, Clone, Copy, PartialEq)]
struct SearchParameters {
    /// Minium depth at which null move pruning can be applied.
    min_nmp_depth: Ply,

    /// Value to subtract from `depth` when applying null move pruning.
    nmp_reduction: Ply,

    /// Maximum depth at which to apply reverse futility pruning.
    max_rfp_depth: Ply,

    /// Minimum depth at which to apply late move pruning.
    min_lmp_depth: Ply,

    /// Minimum depth at which to apply late move reductions.
    min_lmr_depth: Ply,

    /// Minimum moves that must be made before late move reductions can be applied.
    min_lmr_moves: usize,

    /// Base value in the LMR formula.
    lmr_offset: f32,

    /// Divisor in the LMR formula.
    lmr_divisor: f32,

    /// Value to multiply depth by when computing history scores.
    history_multiplier: Score,

    /// Value to subtract from a history score at a given depth.
    history_offset: Score,

    /// Safety margin when applying reverse futility pruning.
    rfp_margin: Score,

    /// Depth to extend by if the position is in check.
    check_extensions_depth: Ply,

    /// Minimum depth at which razoring can be performed.
    min_razoring_depth: Ply,

    /// Multiplier for the LMP formula.
    lmp_multiplier: usize,

    /// Divisor for the LMP formula.
    lmp_divisor: usize,
}

impl Default for SearchParameters {
    fn default() -> Self {
        Self {
            min_nmp_depth: Ply::from_raw(tune::min_nmp_depth!()),
            nmp_reduction: Ply::from_raw(tune::nmp_reduction!()),
            max_rfp_depth: Ply::from_raw(tune::max_rfp_depth!()),
            min_lmp_depth: Ply::from_raw(tune::min_lmp_depth!()),
            min_lmr_depth: Ply::from_raw(tune::min_lmr_depth!()),
            min_lmr_moves: tune::min_lmr_moves!(),
            lmr_offset: tune::lmr_offset!(),
            lmr_divisor: tune::lmr_divisor!(),
            history_multiplier: Score::new(tune::history_multiplier!()),
            history_offset: Score::new(tune::history_offset!()),
            rfp_margin: Score::new(tune::rfp_margin!()),
            check_extensions_depth: Ply::from_raw(tune::check_extensions_depth!()),
            min_razoring_depth: Ply::from_raw(tune::min_razoring_depth!()),
            lmp_multiplier: tune::lmp_multiplier!(),
            lmp_divisor: tune::lmp_divisor!(),
        }
    }
}

/// Executes a search on a game of chess.
pub struct Search<'a, Log, V> {
    /// An atomic flag to determine if the search should be cancelled at any time.
    ///
    /// If this is ever `false`, the search must exit as soon as possible.
    is_searching: Arc<AtomicBool>,

    /// Configuration variables for this instance of the search.
    config: SearchConfig,

    /// Information collected that is returned at the conclusion of the search.
    result: SearchResult,

    /// Previous positions encountered during search.
    prev_positions: Vec<Position>,

    /// Transposition table used to cache information during search.
    ttable: &'a mut TTable,

    /// Storage for moves that cause a beta-cutoff during search.
    history: &'a mut HistoryTable,

    /// Parameters for search features like pruning, extensions, etc.
    params: SearchParameters,

    /// Marker for what variant of Chess is being played.
    variant: PhantomData<V>,

    /// Marker for the level of logging to print.
    log: PhantomData<Log>,
}

impl<'a, Log: LogLevel, V: Variant> Search<'a, Log, V> {
    /// Construct a new [`Search`] instance to execute.
    #[inline(always)]
    pub fn new(
        is_searching: Arc<AtomicBool>,
        config: SearchConfig,
        prev_positions: Vec<Position>,
        ttable: &'a mut TTable,
        history: &'a mut HistoryTable,
    ) -> Self {
        Self {
            is_searching,
            config,
            prev_positions,
            ttable,
            history,
            result: SearchResult::default(),
            params: SearchParameters::default(),
            variant: PhantomData,
            log: PhantomData,
        }
    }

    /// Start the search on the supplied [`Game`], returning a [`SearchResult`].
    ///
    /// This is the entrypoint of the search, and prints UCI info before starting iterative deepening.
    /// and concluding by sending the `bestmove` message and exiting.
    #[inline(always)]
    pub fn start(mut self, game: &Game<V>) -> SearchResult {
        if Log::DEBUG {
            self.send_string(format!("Starting search on {:?}", game.to_fen()));

            let soft = self.config.soft_timeout;
            let hard = self.config.hard_timeout;
            let nodes = self.config.max_nodes;
            let depth = self.config.max_depth;

            if soft < Duration::MAX {
                self.send_string(format!("Soft timeout := {soft:?}"));
            }
            if hard < Duration::MAX {
                self.send_string(format!("Hard timeout := {hard:?}"));
            }
            if nodes < u64::MAX {
                self.send_string(format!("Max nodes := {nodes} nodes"));
            }
            if depth < Ply::MAX {
                self.send_string(format!("Max depth := {depth}"));
            }
        }

        // Get the legal moves at the root, so we can ensure that there is at least one move we can play.
        let moves = game.get_legal_moves();

        // Get the search result, exiting early if possible.
        match moves.len() {
            // If no legal moves available, the game is over, so return immediately.
            0 => {
                // It's either a draw or a checkmate
                self.result.score = -Score::MATE * game.is_in_check();
                self.result.nodes += 1;

                if Log::DEBUG {
                    self.send_string(format!(
                        "Position {:?} has no legal moves available, evaluated at {}",
                        game.to_fen(),
                        self.result.score.into_uci(),
                    ));
                }
            }

            /*
            // If only 1 legal move available, it is forced, so don't waste time on a full search.
            1 => {
                // Get a quick, albeit poor, evaluation of the position.
                // TODO: Replace this with a call to qsearch?
                self.result.score = game.eval();
                self.result.nodes += 1;

                // Append the only legal move to the PV
                let bestmove = moves[0];
                self.result.pv.0.push(bestmove);

                if Log::DEBUG {
                    self.send_string(format!(
                        "Position {:?} has only one legal move available ({bestmove}), evaluated at {}",
                        game.to_fen(),
                        self.result.score.into_uci(),
                    ));
                }
            }
             */
            // Otherwise, start a search like normal.
            _ => self.iterative_deepening(game),
        }

        // Debug info about the termination of the search.
        if Log::DEBUG {
            if let Err(reason) = self.search_cancelled() {
                if let Some(bestmove) = self.result.bestmove() {
                    self.send_string(format!(
                        "Search cancelled during depth {} while evaluating {} with score {}. Reason: {reason}",
                        self.result.depth,
                        V::fmt_move(bestmove),
                        self.result.score,
                    ));
                } else {
                    self.send_string(format!(
                        "Search cancelled during depth {} with score {} and no bestmove. Reason: {reason}",
                        self.result.depth, self.result.score,
                    ));
                }
            }

            let hits = self.ttable.hits;
            let reads = self.ttable.reads;
            let writes = self.ttable.writes;
            let hit_rate = (hits as f32 / reads as f32 * 100.0).min(0.0);
            let collisions = self.ttable.collisions;
            let info = format!("TT stats: {hits} hits / {reads} reads ({hit_rate:.2}% hit rate), {writes} writes, {collisions} collisions");
            self.send_string(info);
        }

        // Sanity check: If no bestmove, but there is a legal move, update bestmove.
        if self.result.bestmove().is_none() {
            if let Some(first) = moves.first().copied() {
                self.result.pv.0.push(first);
                self.result.score = game.eval();
            }
        }

        // Search has ended; send bestmove
        if Log::INFO {
            self.send_search_info(); // UCI spec states to send one last `info` before `bestmove`.

            // TODO: On a `go infinite` search, we should *only* send `bestmove` after `stop` is received, regardless of whether the search has concluded
            self.send_response(UciResponse::BestMove {
                bestmove: self.result.bestmove().map(V::fmt_move),
                ponder: None,
            });
        }

        // Search has concluded, alert other thread(s) that we are no longer searching
        self.is_searching.store(false, Ordering::Relaxed);

        self.result
    }

    /// Sends a [`UciResponse`] to `stdout`.
    #[inline(always)]
    fn send_response<T: fmt::Display>(&self, response: UciResponse<T>) {
        println!("{response}");
    }

    /// Sends a [`UciInfo`] to `stdout`.
    #[inline(always)]
    fn send_info(&self, info: UciInfo) {
        let resp = UciResponse::info(info);
        self.send_response(resp);
    }

    /// Helper to send a [`UciInfo`] containing only a `string` message to `stdout`.
    #[inline(always)]
    fn send_string<T: fmt::Display>(&self, string: T) {
        self.send_response(UciResponse::info_string(string));
    }

    /// Sends UCI info about the conclusion of a search.
    ///
    /// This is sent at the end of each new search in the iterative deepening loop.
    #[inline(always)]
    fn send_search_info(&self) {
        let elapsed = self.config.starttime.elapsed();

        self.send_info(
            UciInfo::new()
                .depth(self.result.depth)
                .seldepth(self.result.seldepth)
                .nodes(self.result.nodes)
                .score(self.result.score)
                .nps((self.result.nodes as f32 / elapsed.as_secs_f32()).trunc())
                .time(elapsed.as_millis())
                .pv(self.result.pv.0.iter().map(|&mv| V::fmt_move(mv))),
        );
    }

    /// Performs [iterative deepening](https://www.chessprogramming.org/Iterative_Deepening) (ID) on the Search's position.
    ///
    /// ID is a basic time management strategy for engines.
    /// It involves performing a search at depth `n`, then, if there is enough time remaining, performing a search at depth `n + 1`.
    /// On it's own, ID does not improve performance, because we are wasting work by re-running searches at low depth.
    /// However, with features such as move ordering, a/b pruning, and aspiration windows, ID enhances performance.
    ///
    /// After each iteration, we check if we've exceeded our `soft_timeout` and, if we haven't, we run a search at a greater depth.
    fn iterative_deepening(&mut self, game: &Game<V>) {
        /****************************************************************************************************
         * Iterative Deepening: https://www.chessprogramming.org/Iterative_Deepening
         *
         * Since we don't know how much time a search will take, we perform a series of searches as increasing
         * depths until we run out of time.
         ****************************************************************************************************/
        'iterative_deepening: while self.config.starttime.elapsed() < self.config.soft_timeout
            && self.is_searching.load(Ordering::Relaxed)
            && self.result.depth <= self.config.max_depth
        {
            /****************************************************************************************************
             * Aspiration Windows: https://www.chessprogramming.org/Aspiration_Windows
             *
             * If our search is stable, the result of a search from the next depth should be similar to our
             * current result. Therefore, we can use the current result to initialize our alpha/beta bounds.
             ****************************************************************************************************/

            // Create a new aspiration window for this search
            let mut window = AspirationWindow::new(self.result.score, self.result.depth);
            let mut pv = PrincipalVariation::EMPTY;

            // Get a score from the a/b search while using aspiration windows
            let score = 'aspiration_window: loop {
                // Start a new search at the current depth, exiting the ID loop if we've ran out of time
                let Ok(score) = self.negamax::<RootNode>(
                    game,
                    self.result.depth,
                    Ply::ZERO,
                    window.bounds,
                    &mut pv,
                ) else {
                    break 'iterative_deepening;
                };

                // If the score fell outside of the aspiration window, widen it gradually
                if window.fails_low(score) {
                    window.widen_down(score, self.result.depth);
                } else if window.fails_high(score) {
                    window.widen_up(score, self.result.depth);
                } else {
                    // Otherwise, the window is OK and we can use the score
                    break 'aspiration_window score;
                }
            };

            // We check this again here for sanity reasons.
            if self.search_cancelled().is_err() {
                break 'iterative_deepening;
            }

            /****************************************************************************************************
             * Update current best score
             ****************************************************************************************************/

            // We need to update our bestmove and score, since this iteration's search completed without timeout.
            self.result.score = score;
            self.result.pv = pv;

            // Hack; if we're on the last iteration, don't send an `info` line, as it gets sent just before `bestmove` anyway.
            if self.result.depth == self.config.max_depth {
                break;
            }

            // Send search info to the GUI
            if Log::INFO {
                self.send_search_info();
            }

            // Increase the depth for the next iteration
            self.result.depth += 1;
        }
    }

    /// Primary location of search logic.
    ///
    /// Uses the [negamax](https://www.chessprogramming.org/Negamax) algorithm in a [fail soft](https://www.chessprogramming.org/Alpha-Beta#Negamax_Framework) framework.
    fn negamax<Node: NodeType>(
        &mut self,
        game: &Game<V>,
        depth: Ply,
        ply: Ply,
        mut bounds: SearchBounds,
        pv: &mut PrincipalVariation,
    ) -> Result<Score, SearchCancelled> {
        self.search_cancelled()?; // Exit early if search is terminated.

        // Record the max max height / max ply / seldepth
        self.result.seldepth = self.result.seldepth.max(ply) * !Node::ROOT as i32;

        // Declare a local principal variation for nodes found during this search.
        let mut local_pv = PrincipalVariation::default();

        // Clear any nodes in this PV, since we're searching from a new position
        pv.clear();

        /****************************************************************************************************
         * TT Cutoffs: https://www.chessprogramming.org/Transposition_Table#Transposition_Table_Cutoffs
         *
         * If we've already evaluated this position before at a higher depth, we can avoid re-doing a lot of
         * work by just returning the evaluation stored in the transposition table.
         ****************************************************************************************************/
        // Do not prune in PV nodes
        if !Node::PV {
            if Log::DEBUG {
                self.ttable.reads += 1;
            }

            // If we've seen this position before, and our previously-found score is valid, then don't bother searching anymore.
            if let Some(tt_score) = self.ttable.probe(game.key(), depth, ply, bounds) {
                return Ok(tt_score);
            }
        }

        /****************************************************************************************************
         * Quiescence Search: https://www.chessprogramming.org/Quiescence_Search
         *
         * In order to avoid the horizon effect, we don't stop searching at a depth of 0. Instead, we look
         * at all available moves until we reach a "quiet" (quiescent) position.
         ****************************************************************************************************/
        // If we've reached a terminal node, evaluate the current position
        if depth == 0 {
            return self.quiescence::<Node>(game, ply, bounds, pv);
        }

        // If we CAN prune this node by means other than the TT, do so.
        if let Some(score) =
            self.node_pruning_score::<Node>(game, depth, ply, bounds, pv, &mut local_pv)?
        {
            return Ok(score);
        }

        // If there are no legal moves, it's either mate or a draw.
        let mut moves = game.get_legal_moves();
        if moves.is_empty() {
            // Offset by ply to prefer earlier checkmates.
            return Ok((ply - Score::MATE) * game.is_in_check());
        }

        // Sort moves so that we look at "promising" ones first
        let tt_move = self.get_tt_bestmove(game.key());
        moves.sort_by_cached_key(|mv| self.score_move(game, mv, tt_move));

        // Start with a *really bad* initial score
        let mut best = -Score::INF;
        let mut bestmove = tt_move; // Ensures we don't overwrite TT entry's bestmove with `None` if one already existed.
        let original_alpha = bounds.alpha;

        /****************************************************************************************************
         * Primary move loop
         ****************************************************************************************************/

        for (i, mv) in moves.iter().enumerate() {
            // The local PV is different for every node search after this one, so we must reset it in between recursive calls.
            local_pv.clear();

            // Copy-make the new position
            let new = game.with_move_made(*mv);
            let mut score = Score::DRAW;

            // Move pruning techniques
            if !Node::PV && !new.is_in_check() && !best.mated() {
<<<<<<< HEAD
                // late move pruning
                let min_lmp_moves = 6 * depth.plies() as usize;
                if i >= min_lmp_moves {
=======
                /****************************************************************************************************
                 * Late Move Pruning: https://www.chessprogramming.org/Futility_Pruning#MoveCountBasedPruning
                 *
                 * We assume our move ordering is so good and that the moves ordered last are so bad that we should
                 * not even bother searching them.
                 ****************************************************************************************************/
                let min_lmp_moves =
                    self.params.lmp_multiplier * moves.len() / self.params.lmp_divisor;
                if depth <= self.params.min_lmp_depth && i >= min_lmp_moves {
>>>>>>> 08da2cfd
                    break;
                }
            }

            if Node::ROOT || !self.is_draw(&new) {
                // Append the move onto the history
                self.prev_positions.push(*new.position());

                let new_depth = depth - 1 + self.extension_value(&new);

                // If this node can be reduced, search it with a reduced window.
                if let Some(lmr_reduction) = self.reduction_value::<Node>(depth, &new, i) {
                    // Reduced depth should never exceed `new_depth` and should never be less than `1`.
                    let reduced_depth = (new_depth - lmr_reduction).max(Ply::ONE).min(new_depth);

                    // Search at a reduced depth with a null window
                    score = -self.negamax::<NonPvNode>(
                        &new,
                        reduced_depth,
                        ply + 1,
                        -bounds.null_alpha(),
                        &mut local_pv,
                    )?;

                    // If that failed *high* (raised alpha), re-search at the full depth with the null window
                    if score > bounds.alpha && reduced_depth < new_depth {
                        score = -self.negamax::<NonPvNode>(
                            &new,
                            new_depth,
                            ply + 1,
                            -bounds.null_alpha(),
                            &mut local_pv,
                        )?;
                    }
                } else if !Node::PV || i > 0 {
                    // All non-PV nodes get searched with a null window
                    score = -self.negamax::<NonPvNode>(
                        &new,
                        new_depth,
                        ply + 1,
                        -bounds.null_alpha(),
                        &mut local_pv,
                    )?;
                }

                /****************************************************************************************************
                 * Principal Variation Search: https://en.wikipedia.org/wiki/Principal_variation_search#Pseudocode
                 *
                 * We assume our move ordering is so good that the first move searched is then best available. So,
                 * for every other move, we search with a null window and thus prune nodes easier. If we find
                 * something that beats the null window, we have to do a costly re-search. However, this happens so
                 * infrequently in practice that it ends up being an overall speedup.
                 ****************************************************************************************************/
                // If searching the PV, or if a reduced search failed *high*, we search with a full depth and window
                if Node::PV && (i == 0 || score > bounds.alpha) {
                    score = -self.negamax::<PvNode>(
                        &new,
                        new_depth,
                        ply + 1,
                        -bounds,
                        &mut local_pv,
                    )?;
                }

                self.search_cancelled()?; // Exit early if search is terminated.

                // We've now searched this node
                self.result.nodes += 1;

                // Pop the move from the history
                self.prev_positions.pop();
            }

            /****************************************************************************************************
             * Score evaluation & bounds adjustments
             ****************************************************************************************************/

            // If we've found a better move than our current best, update the results
            if score > best {
                best = score;

                // PV found
                if score > bounds.alpha {
                    bounds.alpha = score;
                    bestmove = Some(*mv);

                    // Only extend the PV if we're in a PV node
                    if Node::PV {
                        // assert_pv_is_legal(game, *mv, &local_pv);
                        pv.extend(*mv, &local_pv);
                    }
                }

                // Fail high
                if score >= bounds.beta {
                    /****************************************************************************************************
                     * History Heuristic
                     *
                     * If a quiet move fails high, it is probably a good move. Therefore we want to look at it early on
                     * in future searches. We also penalize previously-searched quiets, since they are clearly not as good
                     * as this one (as they did not cause a beta cutoff).
                     ****************************************************************************************************/
                    // Simple bonus based on depth
                    let bonus = self.params.history_multiplier * depth - self.params.history_offset;

                    // Only update quiet moves
                    if mv.is_quiet() {
                        self.history.update(game, mv, bonus);
                    }

                    // Apply a penalty to all quiets searched so far
                    for mv in moves[..i].iter().filter(|mv| mv.is_quiet()) {
                        self.history.update(game, mv, -bonus);
                    }
                    break;
                }
            }
        }

        // Save this node to the TTable.
        self.save_to_tt(
            game.key(),
            bestmove,
            best,
            SearchBounds::new(original_alpha, bounds.beta),
            depth,
            ply,
        );

        Ok(best)
    }

    /// Quiescence Search (QSearch)
    ///
    /// A search that looks at only possible captures and capture-chains.
    /// This is called when [`Search::negamax`] reaches a depth of 0, and has no recursion limit.
    fn quiescence<Node: NodeType>(
        &mut self,
        game: &Game<V>,
        ply: Ply,
        mut bounds: SearchBounds,
        pv: &mut PrincipalVariation,
    ) -> Result<Score, SearchCancelled> {
        self.search_cancelled()?; // Exit early if search is terminated.

        // Declare a local principal variation for nodes found during this search.
        let mut local_pv = PrincipalVariation::default();
        // Clear any nodes in this PV, since we're searching from a new position
        pv.clear();

        // Evaluate the current position, to serve as our baseline
        let stand_pat = game.eval();

        // Beta cutoff; this position is "too good" and our opponent would never let us get here
        if stand_pat >= bounds.beta {
            return Ok(stand_pat);
        } else if stand_pat > bounds.alpha {
            bounds.alpha = stand_pat;
        }

        // Generate only the legal captures
        // TODO: Is there a more concise way of doing this?
        // The `game.into_iter().only_captures()` doesn't cover en passant...
        let mut captures = game
            .get_legal_moves()
            .into_iter()
            .filter(Move::is_capture)
            .collect::<MoveList>();

        // Can't check for mates in normal qsearch, since we're not looking at *all* moves.
        // So, if there are no captures available, just return the current evaluation.
        if captures.is_empty() {
            return Ok(stand_pat);
        }

        let tt_move = self.get_tt_bestmove(game.key());
        captures.sort_by_cached_key(|mv| self.score_move(game, mv, tt_move));

        let mut best = stand_pat;
        let mut bestmove = tt_move; // Ensures we don't overwrite TT entry's bestmove with `None` if one already existed.
        let original_alpha = bounds.alpha;

        /****************************************************************************************************
         * Primary move loop
         ****************************************************************************************************/

        for mv in captures {
            // The local PV is different for every node search after this one, so we must reset it in between recursive calls.
            local_pv.clear();

            // Copy-make the new position
            let new = game.with_move_made(mv);
            let mut score = Score::DRAW;

            // Normally, repetitions can't occur in QSearch, because captures are irreversible.
            // However, some QSearch extensions (quiet TT moves, all moves when in check, etc.) may be reversible.
            if Node::ROOT || !self.is_draw(&new) {
                self.prev_positions.push(*new.position());

                score = -self.quiescence::<Node>(&new, ply + 1, -bounds, &mut local_pv)?;

                self.search_cancelled()?; // Exit early if search is terminated.

                self.result.nodes += 1; // We've now searched this node

                self.prev_positions.pop();
            }

            /****************************************************************************************************
             * Score evaluation & bounds adjustments
             ****************************************************************************************************/
            // If we've found a better move than our current best, update our result
            if score > best {
                best = score;

                // PV found
                if score > bounds.alpha {
                    bounds.alpha = score;
                    bestmove = Some(mv);

                    // Only extend the PV if we're in a PV node
                    if Node::PV {
                        // assert_pv_is_legal(game, mv, &local_pv);
                        pv.extend(mv, &local_pv);
                    }
                }

                // Fail high
                if score >= bounds.beta {
                    break;
                }
            }
        }

        // Save this node to the TTable.
        self.save_to_tt(
            game.key(),
            bestmove,
            best,
            SearchBounds::new(original_alpha, bounds.beta),
            Ply::ZERO,
            ply,
        );

        Ok(best) // fail-soft
    }

    /// Checks if we've exceeded any conditions that would warrant the search to end.
    ///
    /// This method returns an `Err` of [`SearchCancelled`] if the search must end prematurely.
    /// While a termination isn't truly an error, this API allows us to cleanly leverage the `?` operator.
    #[inline(always)]
    fn search_cancelled(&self) -> Result<(), SearchCancelled> {
        // Only check for timeouts every 1024 nodes, because searches are fast and 1k nodes doesn't take too long..
        if self.result.nodes % 1024 == 0 {
            // We've exceeded the hard limit of our allotted search time
            if let Some(diff) = self
                .config
                .starttime
                .elapsed()
                .checked_sub(self.config.hard_timeout)
            {
                return Err(SearchCancelled::HardTimeout(self.config.hard_timeout, diff));
            }
        }

        // We've exceeded the maximum amount of nodes we're allowed to search
        if let Some(diff) = self.result.nodes.checked_sub(self.config.max_nodes) {
            return Err(SearchCancelled::MaxNodes(diff));
        }

        // The search was stopped by an external factor, like the `stop` command
        if !self.is_searching.load(Ordering::Relaxed) {
            return Err(SearchCancelled::Stopped);
        }

        // No conditions met; we can continue searching
        Ok(())
    }

    /// Checks if `game` is a repetition, comparing it to previous positions
    #[inline(always)]
    fn is_repetition(&self, game: &Game<V>) -> bool {
        // We can skip the previous position, because there's no way it can be a repetition.
        // We also only need to look check at most `halfmove` previous positions.
        let n = game.halfmove();
        for prev in self.prev_positions.iter().rev().take(n).skip(1).step_by(2) {
            if prev.key() == game.key() {
                return true;
            } else
            // The halfmove counter only resets on irreversible moves (captures, pawns, etc.) so it can't be a repetition.
            if prev.halfmove() == 0 {
                return false;
            }
        }

        false
    }

    /// Returns `true` if `game` can be claimed as a draw
    #[inline(always)]
    fn is_draw(&self, game: &Game<V>) -> bool {
        self.is_repetition(game)
            || game.can_draw_by_fifty()
            || game.can_draw_by_insufficient_material()
    }

    /// Saves the provided data to an entry in the TTable.
    #[inline(always)]
    fn save_to_tt(
        &mut self,
        key: ZobristKey,
        bestmove: Option<Move>,
        score: Score,
        bounds: SearchBounds,
        depth: Ply,
        ply: Ply,
    ) {
        let entry = TTableEntry::new(key, bestmove, score, bounds, depth, ply);
        let old = self.ttable.store(entry);

        if Log::DEBUG {
            // If a previous entry existed and had a *different* key, this was a collision
            if old.is_some_and(|old| old.key != key) {
                self.ttable.collisions += 1;
            }

            // This was a write, regardless.
            self.ttable.writes += 1;
        }
    }

    /// Gets the bestmove for the provided position from the TTable, if it exists.
    #[inline(always)]
    fn get_tt_bestmove(&mut self, key: ZobristKey) -> Option<Move> {
        let mv = self.ttable.get(&key).and_then(|entry| entry.bestmove);

        if Log::DEBUG {
            // Regardless whether this was a hit, it was still an access
            self.ttable.reads += 1;

            // If a move was found, this was a hit
            if mv.is_some() {
                self.ttable.hits += 1;
            }
        }

        mv
    }

    /// Applies a score to the provided move, intended to be used when ordering moves during search.
    #[inline(always)]
    fn score_move(&self, game: &Game<V>, mv: &Move, tt_move: Option<Move>) -> Score {
        // TT move should be looked at first, so assign it the best possible score and immediately exit.
        if tt_move.is_some_and(|tt_mv| tt_mv == *mv) {
            return Score::new(i32::MIN);
        }

        // Safe unwrap because we can't move unless there's a piece at `from`
        let piece = game.piece_at(mv.from()).unwrap();
        let to = mv.to();
        let mut score = Score::BASE_MOVE_SCORE;

        // Apply history bonus to quiets
        if mv.is_quiet() {
            score += self.history[piece][to];
        } else
        // Capturing a high-value piece with a low-value piece is a good idea
        if let Some(victim) = game.piece_at(to) {
            score += MVV_LVA[piece][victim];
        }

        -score // We're sorting, so a lower number is better
    }

    /// If we can prune the provided node, this function returns a score to return upon pruning.
    ///
    /// If we cannot prune the node, this function returns `None`.
    #[inline]
    fn node_pruning_score<Node: NodeType>(
        &mut self,
        game: &Game<V>,
        depth: Ply,
        ply: Ply,
        bounds: SearchBounds,
        pv: &mut PrincipalVariation,
        local_pv: &mut PrincipalVariation,
    ) -> Result<Option<Score>, SearchCancelled> {
        // Cannot prune anything in a PV node or if we're in check
        if Node::PV || game.is_in_check() {
            return Ok(None);
        }

        // Static evaluation of the current position is used in multiple pruning techniques.
        let static_eval = game.eval();

        /****************************************************************************************************
         * Razoring: https://www.chessprogramming.org/Razoring
         *
         * If the static eval of our position is low enough, check if a qsearch can beat alpha.
         * If it can't, we can prune this node.
         ****************************************************************************************************/
        let razoring_margin = Score::RAZORING_OFFSET + Score::RAZORING_MULTIPLIER * depth;
        if depth <= self.params.min_razoring_depth && static_eval + razoring_margin < bounds.alpha {
            let score = self.quiescence::<Node>(game, ply, bounds.null_alpha(), pv)?;
            // If we can't beat alpha (without mating), we can prune.
            if score < bounds.alpha && !score.is_mate() {
                return Ok(Some(score)); // fail-soft
            }
        }

        /****************************************************************************************************
         * Reverse Futility Pruning: https://www.chessprogramming.org/Reverse_Futility_Pruning
         *
         * If our static eval is too good (better than beta), we can prune this branch. Multiplying our
         * margin by depth makes this pruning process less risky for higher depths.
         ****************************************************************************************************/
        let rfp_score = static_eval - self.params.rfp_margin * depth;
        if depth <= self.params.max_rfp_depth && rfp_score >= bounds.beta {
            return Ok(Some(rfp_score));
        }

        /****************************************************************************************************
         * Null Move Pruning: https://www.chessprogramming.org/Null_Move_Pruning
         *
         * If we can afford to skip our turn and give our opponent two moves in a row while maintaining a high
         * enough score, we can prune this branch as our opponent would likely never let us reach it anyway.
         ****************************************************************************************************/
        // If the last move did not increment the fullmove, but *did* increment the halfmove, it was a nullmove
        let last_move_was_nullmove = self.prev_positions.last().is_some_and(|pos| {
            pos.fullmove() == game.fullmove() && pos.halfmove() == game.halfmove() + 1
        });

        // All pieces that are not Kings or Pawns
        let non_king_pawn_material =
            game.occupied() ^ game.kind(PieceKind::Pawn) ^ game.kind(PieceKind::King);

        let can_perform_nmp = depth >= self.params.min_nmp_depth // Can't play nullmove under a certain depth
        && !last_move_was_nullmove // Can't play two nullmoves in a row
        && non_king_pawn_material.is_nonempty(); // Can't play nullmove if insufficient material (only Kings and Pawns)

        if can_perform_nmp {
            let null_game = game.with_nullmove_made();
            self.prev_positions.push(*null_game.position());

            // Search at a reduced depth with a zero-window
            let nmp_depth = depth - self.params.nmp_reduction;
            let score = -self.negamax::<NonPvNode>(
                &null_game,
                nmp_depth,
                ply + 1,
                -bounds.null_beta(),
                local_pv,
            )?;

            self.prev_positions.pop();

            // If making the nullmove produces a cutoff, we can assume that a full-depth search would also produce a cutoff
            if score >= bounds.beta {
                return Ok(Some(score));
            }
        }

        // If no pruning technique was possible, return no score
        Ok(None)
    }

    /// Compute a reduction value (`R`) to apply to a given node's search depth, if possible.
    #[inline(always)]
    fn reduction_value<Node: NodeType>(
        &self,
        depth: Ply,
        game: &Game<V>,
        moves_made: usize,
    ) -> Option<i32> {
        /****************************************************************************************************
         * Late Move Reductions: https://www.chessprogramming.org/Late_Move_Reductions
         *
         * We assume our move ordering will let us search the best moves first. Thus, the last moves are
         * likely to be the worst moves. We can save some time by searching these at a lower depth and with
         * a null window. If this fails, however, we must perform a costly re-search.
         ****************************************************************************************************/
        (depth >= self.params.min_lmr_depth
            && moves_made >= self.params.min_lmr_moves + Node::PV as usize)
            .then(|| {
                // Base LMR reduction increases as we go higher in depth and/or make more moves
                let mut lmr_reduction = (self.params.lmr_offset
                    + (depth.plies() as f32).ln() * (moves_made as f32).ln()
                        / self.params.lmr_divisor) as i32;

                // Increase/decrease the reduction based on current conditions
                // lmr_reduction += something;
                lmr_reduction -= game.is_in_check() as i32;

                lmr_reduction
            })
    }

    /// Compute an extension value to apply to a given node's search depth.
    #[inline(always)]
    fn extension_value(&self, game: &Game<V>) -> Ply {
        let mut extension = Ply::ZERO;

        /****************************************************************************************************
         * Check Extensions: https://www.chessprogramming.org/Check_Extensions
         *
         * If we're in check, we should extend the search a bit, in hopes to find a good way to escape.
         ****************************************************************************************************/
        if game.is_in_check() {
            extension += self.params.check_extensions_depth
        }

        extension
    }
}

/// Utility function to assert that the PV is legal for the provided game.
#[allow(dead_code)]
fn assert_pv_is_legal<V: Variant>(game: &Game<V>, mv: Move, local_pv: &PrincipalVariation) {
    let fen = game.to_fen();
    let mut game = game.with_move_made(mv);

    for local_pv_mv in &local_pv.0 {
        assert!(
            game.is_legal(*local_pv_mv),
            "Illegal PV move {local_pv_mv} found on {fen}\nFull PV: {}\nResulting FEN: {}",
            [&mv]
                .into_iter()
                .chain(local_pv.0.iter())
                .map(|m| m.to_string())
                .collect::<Vec<_>>()
                .join(" "),
            game.to_fen()
        );
        game.make_move(*local_pv_mv);
    }
}

/// This table represents values for [MVV-LVA](https://www.chessprogramming.org/MVV-LVA) move ordering.
///
/// It is indexed by `[attacker][victim]`, and yields a "score" that is used when sorting moves.
///
/// The following table is produced:
/// ```text
///                     VICTIM
/// A       P     N     B     R     Q     K     
/// T    +---------------------------------+
/// T   P| 900   3100  3200  4900  8900  0     
/// A   N| 680   2880  2980  4680  8680  0     
/// C   B| 670   2870  2970  4670  8670  0     
/// K   R| 500   2700  2800  4500  8500  0     
/// E   Q| 100   2300  2400  4100  8100  0     
/// R   K| 1000  3200  3300  5000  9000  0     
/// ```
///
/// Note that the actual table is different, as it has size `12x12` instead of `6x6`
/// to account for the fact that castling is denoted as `KxR`.
/// The values are also all left-shifted by 16 bits, to ensure that captures are ranked above quiets in all cases.
///
/// See [`print_mvv_lva_table`] to display this table.
const MVV_LVA: [[i32; Piece::COUNT]; Piece::COUNT] = {
    let mut matrix = [[0; Piece::COUNT]; Piece::COUNT];
    let count = Piece::COUNT;

    let mut attacker = 0;
    while attacker < count {
        let mut victim = 0;
        let atk_color = Color::from_bool(attacker < PieceKind::COUNT);

        while victim < count {
            let atk = PieceKind::from_bits_unchecked(attacker as u8 % 6);
            let vtm = PieceKind::from_bits_unchecked(victim as u8 % 6);

            let vtm_color = Color::from_bool(victim < PieceKind::COUNT);

            // Remove scores for capturing the King and friendly pieces (KxR for castling)
            let can_capture = (atk_color.index() != vtm_color.index()) // Different colors
                && victim != count - 1 // Can't capture White King
                && victim != PieceKind::COUNT - 1; // Can't capture Black King

            // Rustic's way of doing things; Arbitrary increasing numbers for capturing pairs
            // bench: 27609398 nodes 5716479 nps
            // let score = (victim * 10 + (count - attacker)) as i32;

            // Default MVV-LVA except that the King is assigned a value of 0 if he is attacking
            // bench: 27032804 nodes 8136592 nps
            let score = 10 * vtm.value() - atk.value();

            // If the attacker is the King, the score is half the victim's value.
            // This encourages the King to attack, but not as strongly as other pieces.
            // bench: 27107011 nodes 5647285 nps
            // let score = if attacker == count - 1 {
            //     value_of(vtm) / 2
            // } else {
            //     // Standard MVV-LVA computation
            //     10 * value_of(vtm) - value_of(atk)
            // };

            // Shift the value by a large amount so that captures are always ranked very highly
            matrix[attacker][victim] = (score * can_capture as i32) << 16;
            victim += 1;
        }
        attacker += 1;
    }
    matrix
};

/// Utility function to print the MVV-LVA table
#[allow(dead_code)]
pub fn print_mvv_lva_table() {
    print!("\nX  ");
    for victim in Piece::all() {
        print!("{victim}     ");
    }
    print!("\n +");
    for _ in Piece::all() {
        print!("------");
    }
    println!("-+");
    for attacker in Piece::all() {
        print!("{attacker}| ");
        for victim in Piece::all() {
            let score = MVV_LVA[attacker][victim];
            print!("{score:<4}  ")
        }
        println!();
    }
}

#[cfg(test)]
mod tests {
    use super::*;
    use crate::*;

    fn run_search(fen: &str, config: SearchConfig) -> SearchResult {
        let is_searching = Arc::new(AtomicBool::new(true));
        let game = fen.parse().unwrap();

        let mut ttable = Default::default();
        let mut history = Default::default();
        Search::<LogNone, Standard>::new(
            is_searching,
            config,
            Default::default(),
            &mut ttable,
            &mut history,
        )
        .start(&game)
    }

    fn ensure_is_mate_in(fen: &str, config: SearchConfig, moves: i32) -> SearchResult {
        let res = run_search(fen, config);
        assert!(
            res.score.is_mate(),
            "Search on {fen:?} with config {config:#?} produced result that is not mate.\nResult: {res:#?}"
        );
        assert_eq!(
            res.score.moves_to_mate(),
            moves,
            "Search on {fen:?} with config {config:#?} produced result not mate in {moves}.\nResult: {res:#?}"
        );
        res
    }

    #[test]
    fn test_white_mate_in_1() {
        let fen = "k7/8/KQ6/8/8/8/8/8 w - - 0 1";
        let config = SearchConfig {
            max_depth: Ply::new(2),
            ..Default::default()
        };

        let res = ensure_is_mate_in(fen, config, 1);
        assert_eq!(res.bestmove().unwrap(), "b6a7", "Result: {res:#?}");
    }

    #[test]
    fn test_black_mated_in_1() {
        let fen = "2k5/7Q/8/2K5/8/8/8/6Q1 b - - 0 1";
        let config = SearchConfig {
            max_depth: Ply::new(3),
            ..Default::default()
        };

        let res = ensure_is_mate_in(fen, config, -1);
        assert!(["c8b8", "c8d8"].contains(&res.bestmove().unwrap().to_string().as_str()));
    }

    #[test]
    fn test_stalemate() {
        let fen = "k7/8/KQ6/8/8/8/8/8 b - - 0 1";
        let config = SearchConfig::default();

        let res = run_search(fen, config);
        assert!(res.bestmove().is_none());
        assert_eq!(res.score, Score::DRAW);
    }

    #[test]
    fn test_obvious_capture_promote() {
        // Pawn should take queen and also promote to queen
        let fen = "3q1n2/4P3/8/8/8/8/k7/7K w - - 0 1";
        let config = SearchConfig {
            max_depth: Ply::new(1),
            ..Default::default()
        };

        let res = run_search(fen, config);
        assert_eq!(res.bestmove().unwrap(), "e7d8q");
    }

    #[test]
    fn test_quick_search_finds_move() {
        // If *any* legal move is available, it should be found, regardless of how much time was given.
        let fen = FEN_STARTPOS;
        let config = SearchConfig {
            soft_timeout: Duration::from_nanos(1),
            hard_timeout: Duration::from_nanos(1),
            ..Default::default()
        };

        let res = run_search(fen, config);
        assert!(res.bestmove().is_some());
    }

    #[test]
    fn test_go_nodes() {
        let fen = FEN_KIWIPETE;

        let node_limits = [0, 1, 10, 17, 126, 192, 1748, 182048, 1928392];

        for max_nodes in node_limits {
            let config = SearchConfig {
                max_nodes,
                ..Default::default()
            };

            let res = run_search(fen, config);

            assert_eq!(res.nodes, max_nodes);
            assert!(res.depth < Ply::MAX); // Ensure the ID didn't loop forever.
        }
    }

    #[test]
    fn test_go_nodes_cutoff_search_still_gives_good_result() {
        // d5e6 is a good capture, but will lead to mate on the next iteration.
        let fen = "k6r/8/4q3/3P4/8/8/PP6/K7 w - - 0 1";

        // Loop until we reach a depth that does NOT think d5e6 is the best move
        let mut max_depth = Ply::ONE;
        let max_nodes = loop {
            let config = SearchConfig {
                max_depth,
                ..Default::default()
            };

            let res = run_search(fen, config);
            if res.bestmove().unwrap() != "d5e6" {
                break res.nodes;
            }

            max_depth += 1;
        };

        // Now run a search on that position, stopping *just* before we would have found a move better than d5e6
        let config = SearchConfig {
            max_nodes: max_nodes - 1,
            ..Default::default()
        };
        let res = run_search(fen, config);
        assert_eq!(res.bestmove().unwrap(), "d5e6");

        // Do the same, but stop just *after* the node count that lets us find a better move than d5e6
        let config = SearchConfig {
            max_nodes: max_nodes + 1,
            ..Default::default()
        };
        let res = run_search(fen, config);
        assert_ne!(res.bestmove().unwrap(), "d5e6");
    }
}<|MERGE_RESOLUTION|>--- conflicted
+++ resolved
@@ -861,21 +861,14 @@
 
             // Move pruning techniques
             if !Node::PV && !new.is_in_check() && !best.mated() {
-<<<<<<< HEAD
-                // late move pruning
-                let min_lmp_moves = 6 * depth.plies() as usize;
-                if i >= min_lmp_moves {
-=======
                 /****************************************************************************************************
                  * Late Move Pruning: https://www.chessprogramming.org/Futility_Pruning#MoveCountBasedPruning
                  *
                  * We assume our move ordering is so good and that the moves ordered last are so bad that we should
                  * not even bother searching them.
                  ****************************************************************************************************/
-                let min_lmp_moves =
-                    self.params.lmp_multiplier * moves.len() / self.params.lmp_divisor;
-                if depth <= self.params.min_lmp_depth && i >= min_lmp_moves {
->>>>>>> 08da2cfd
+                let min_lmp_moves = 6 * depth.plies() as usize;
+                if i >= min_lmp_moves {
                     break;
                 }
             }
