--- conflicted
+++ resolved
@@ -814,17 +814,13 @@
                 // PV found
                 if score > bounds.alpha {
                     bounds.alpha = score;
-<<<<<<< HEAD
-                    bestmove = *mv;
+                    bestmove = Some(*mv);
 
                     // Only extend the PV if we're in a PV node
                     if Node::PV {
-                        assert_pv_is_legal(game, *mv, &local_pv);
+                        // assert_pv_is_legal(game, *mv, &local_pv);
                         pv.extend(*mv, &local_pv);
                     }
-=======
-                    bestmove = Some(*mv);
->>>>>>> d4347aa5
                 }
 
                 // Fail high
@@ -936,11 +932,7 @@
             if Node::ROOT || !self.is_draw(&new) {
                 self.prev_positions.push(*new.position());
 
-<<<<<<< HEAD
-                score = -self.quiescence::<Node>(&new, _ply + 1, -bounds, &mut local_pv);
-=======
-                score = -self.quiescence::<Node>(&new, ply + 1, -bounds);
->>>>>>> d4347aa5
+                score = -self.quiescence::<Node>(&new, ply + 1, -bounds, &mut local_pv);
                 self.nodes += 1; // We've now searched this node
 
                 self.prev_positions.pop();
@@ -956,18 +948,13 @@
                 // PV found
                 if score > bounds.alpha {
                     bounds.alpha = score;
-<<<<<<< HEAD
-
-                    // bestmove = mv;
+                    bestmove = Some(mv);
 
                     // Only extend the PV if we're in a PV node
                     if Node::PV {
-                        assert_pv_is_legal(game, mv, &local_pv);
+                        // assert_pv_is_legal(game, mv, &local_pv);
                         pv.extend(mv, &local_pv);
                     }
-=======
-                    bestmove = Some(mv);
->>>>>>> d4347aa5
                 }
 
                 // Fail high
